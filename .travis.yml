os: linux
language: node_js

# configure Travis to run on-push builds only on PR-recipient branches
branches:
  only:
    # long-lived branches
    - master
    - develop
    - next
    # other targets
    - truffle-db

before_install:
  - npm install -g yarn
install:
  - yarn bootstrap
  - truffle obtain --solc=0.5.16

script: yarn ci


jobs:
  fast_finish: true
  include:
    - node_js: 10
      env: FABRICEVM=true
<<<<<<< HEAD
      install:
        - yarn bootstrap
        - truffle obtain --solc=0.5.16
    # WINDOWS -- BEGINNING -- 
    - node_js: 10
      os: windows
      env: 
        # Use YARN_GPG=no so Travis doesn't freeze after finished build
        - YARN_GPG=no WINDOWS=true 
      before_install:
        - powershell Set-ExecutionPolicy -ExecutionPolicy unrestricted
        # We hav to use powershell to install geth on windows environment. Git Bash doesn't have package manager.
        - powershell ./scripts/install_geth.ps1
        - npm install -g yarn
      install:
        - yarn bootstrap
    # WINDOWS -- END --
    # WINDOWS -- BEGINNING -- 
    - node_js: 10
      os: windows
      env: 
        # Use YARN_GPG=no so Travis doesn't freeze after finished build. Run test with GETH
        - YARN_GPG=no WINDOWS=true GETH=true
      before_install:
        - powershell Set-ExecutionPolicy -ExecutionPolicy unrestricted
        # We hav to use powershell to install geth on windows environment. Git Bash doesn't have package manager.
        - powershell ./scripts/install_geth.ps1
        - npm install -g yarn
      install:
        - yarn bootstrap
    # WINDOWS -- END --
    - node_js: 8
      env: COVERAGE=true
      install:
        - yarn bootstrap
        - truffle obtain --solc=0.5.16
    - if: |
        branch = develop AND \
        type = push
      node_js: 10
      env: COLONY=true
      install:
        - yarn bootstrap
        - truffle obtain --solc=0.5.16
  allow_failures:
      - os: windows
      - env: COVERAGE=true
=======
    - node_js: 10
      env: COVERAGE=true
  allow_failures:
    - node_js: 10
      env: FABRICEVM=true
    - node_js: 10
      env: COVERAGE=true

install:
  - yarn bootstrap
  - truffle obtain --solc=0.5.16
>>>>>>> 27b5eaae

cache:
  directories:
    - node_modules
    - $(npm config get prefix)/lib/node_modules # globally installed stuff (i.e. lerna)
    - ~/.config/truffle/compilers


notifications:
  slack:
    secure: HtQp66mJVCHPREUWwKCtR6w4uh+lA2N6/Erv+Ea4kObX0XMn13FYE+UsR1dwjF/VB+jNJt9N9nKz0E14zuYl7jsQIyD/vZyZ3nWGeWKfQyVwz79NnYBiwpYo/Y6G6Nb42Aq9Sy5byP5qBbrn+7Yvqs0DiYDy3QhDhC9D5gOXkFVlmAb0RVl+b125YL9SQR0u6GRTFG19kyH1pb2hwGKvKmntKbkmzYztzli/k44Rfoq8y9GPFu8ZXYD9TfxXxDxO7xu6oE+lYZZX1mos2vdRXrgR9J6DtHu4kq9dh+50cn0EOOcG/O4yM0wEP3NZkMsmxsU31w1ezbhYNGHO09sij2di+8k2r6a1QMEMRzTC2ikoUxEf9y+aTrMtRlUacM/vTkOwgYzsYpzdietfQ17VkTpa9k3D1tuVEwNUAsCl5sDpi09QivcLULoWNfsLFXmAxs2Oz71i3BAYIlOnkMmA9rJfat8u1jKWxylQYlPt7aXrhvb7dQkmdv82Nrhk7Oo+nEzaGyfB1GRo598S+o6oSTqnPYCegyrhQSVmlml7afwvA/yahSB6k0Rz5O+JDcK8g6Vn18L9jeNzcHsCUJYyYks+v57hJtCnjBVHJD8JsR996FEkOjcL1/d5xz7NN/iO9ZTIOXl9GfimxCq3Ao7NhinzwLf2tqi2hEGVhYaLL8g=<|MERGE_RESOLUTION|>--- conflicted
+++ resolved
@@ -25,16 +25,15 @@
   include:
     - node_js: 10
       env: FABRICEVM=true
-<<<<<<< HEAD
       install:
         - yarn bootstrap
         - truffle obtain --solc=0.5.16
-    # WINDOWS -- BEGINNING -- 
+    # WINDOWS -- BEGINNING --
     - node_js: 10
       os: windows
-      env: 
+      env:
         # Use YARN_GPG=no so Travis doesn't freeze after finished build
-        - YARN_GPG=no WINDOWS=true 
+        - YARN_GPG=no WINDOWS=true
       before_install:
         - powershell Set-ExecutionPolicy -ExecutionPolicy unrestricted
         # We hav to use powershell to install geth on windows environment. Git Bash doesn't have package manager.
@@ -43,10 +42,10 @@
       install:
         - yarn bootstrap
     # WINDOWS -- END --
-    # WINDOWS -- BEGINNING -- 
+    # WINDOWS -- BEGINNING --
     - node_js: 10
       os: windows
-      env: 
+      env:
         # Use YARN_GPG=no so Travis doesn't freeze after finished build. Run test with GETH
         - YARN_GPG=no WINDOWS=true GETH=true
       before_install:
@@ -57,35 +56,13 @@
       install:
         - yarn bootstrap
     # WINDOWS -- END --
-    - node_js: 8
-      env: COVERAGE=true
-      install:
-        - yarn bootstrap
-        - truffle obtain --solc=0.5.16
-    - if: |
-        branch = develop AND \
-        type = push
-      node_js: 10
-      env: COLONY=true
-      install:
-        - yarn bootstrap
-        - truffle obtain --solc=0.5.16
-  allow_failures:
-      - os: windows
-      - env: COVERAGE=true
-=======
-    - node_js: 10
-      env: COVERAGE=true
   allow_failures:
     - node_js: 10
       env: FABRICEVM=true
     - node_js: 10
       env: COVERAGE=true
-
-install:
-  - yarn bootstrap
-  - truffle obtain --solc=0.5.16
->>>>>>> 27b5eaae
+      - os: windows
+      - env: COVERAGE=true
 
 cache:
   directories:
