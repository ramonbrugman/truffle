--- conflicted
+++ resolved
@@ -5,44 +5,44 @@
     "show-events": {
       describe: "Show all test logs",
       type: "boolean",
-      default: false,
+      default: false
     },
     "compile-all-debug": {
       describe: "Compile in debug mode",
       type: "boolean",
-      default: false,
+      default: false
     },
     "debug": {
       describe: "Enable in-test debugging",
       type: "boolean",
-      default: false,
+      default: false
     },
     "debug-global": {
       describe: "Specify debug global function name",
-      default: "debug",
+      default: "debug"
     },
     "runner-output-only": {
       describe: "Suppress all output except for test runner output.",
       type: "boolean",
-      default: false,
+      default: false
     },
     "bail": {
       alias: "b",
       describe: "Bail after first test failure",
       type: "boolean",
-      default: false,
+      default: false
     },
     "stacktrace": {
       alias: "t",
       describe: "Produce Solidity stacktraces",
       type: "boolean",
-      default: false,
+      default: false
     },
     "stacktrace-extra": {
       describe: "Produce Solidity stacktraces and compile in debug mode",
       type: "boolean",
-      default: false,
-    },
+      default: false
+    }
   },
   help: {
     usage:
@@ -52,66 +52,66 @@
         option: "<test_file>",
         description:
           "Name of the test file to be run. Can include path information if the file " +
-          "does not exist in the\n                    current directory.",
+          "does not exist in the\n                    current directory."
       },
       {
         option: "--compile-all",
         description:
           "Compile all contracts instead of intelligently choosing which contracts need " +
-          "to be compiled.",
+          "to be compiled."
       },
       {
         option: "--compile-all-debug",
         description:
           "Compile all contracts and do so in debug mode for extra revert info.  May " +
-          "cause errors on large\n                    contracts.",
+          "cause errors on large\n                    contracts."
       },
       {
         option: "--network <name>",
         description:
           "Specify the network to use, using artifacts specific to that network. Network " +
-          "name must exist\n                    in the configuration.",
+          "name must exist\n                    in the configuration."
       },
       {
         option: "--verbose-rpc",
         description:
-          "Log communication between Truffle and the Ethereum client.",
+          "Log communication between Truffle and the Ethereum client."
       },
       {
         option: "--show-events",
-        description: "Log all contract events.",
+        description: "Log all contract events."
       },
       {
         option: "--debug",
         description:
           "Provides global debug() function for in-test debugging. " +
-          "JS tests only; implies --compile-all.",
+          "JS tests only; implies --compile-all."
       },
       {
         option: "--debug-global <identifier>",
         description:
-          'Specify global identifier for debug function. Default: "debug"',
+          'Specify global identifier for debug function. Default: "debug"'
       },
       {
         option: "--runner-output-only",
-        description: "Suppress all output except for test runner output.",
+        description: "Suppress all output except for test runner output."
       },
       {
         option: "--bail",
-        description: "Bail after first test failure.  Alias: -b",
+        description: "Bail after first test failure.  Alias: -b"
       },
       {
         option: "--stacktrace",
         description:
           "Allows for mixed JS/Solidity stacktraces when a Truffle Contract transaction " +
           "or deployment\n                    reverts.  Does not apply to calls or gas estimates.  " +
-          "Implies --compile-all.  Experimental.  Alias: -t",
+          "Implies --compile-all.  Experimental.  Alias: -t"
       },
       {
         option: "--stacktrace-extra",
-        description: "Shortcut for --stacktrace --compile-all-debug.",
-      },
-    ],
+        description: "Shortcut for --stacktrace --compile-all-debug."
+      }
+    ]
   },
   run: async function (options) {
     const Config = require("@truffle/config");
@@ -147,7 +147,7 @@
     files = determineTestFilesToRun({
       config,
       inputArgs,
-      inputFile: file,
+      inputFile: file
     });
 
     if (config.networks[config.network]) {
@@ -156,22 +156,22 @@
       const numberOfFailures = await prepareConfigAndRunTests({
         config,
         files,
-        temporaryDirectory,
+        temporaryDirectory
       });
       return numberOfFailures;
     } else {
       const getPort = require("get-port");
       const ipcOptions = { network: "test" };
 
-<<<<<<< HEAD
+      const port = await getPort();
       const ganacheOptions = {
+        port,
         host: "127.0.0.1",
-        port: 7545,
         network_id: 4447,
         mnemonic:
           "candy maple cake sugar pudding cream honey rich smooth crumble sweet treat",
         gasLimit: config.gas,
-        time: config.genesis_time,
+        time: config.genesis_time
       };
       const { disconnect } = await Develop.connectOrStart(
         ipcOptions,
@@ -183,47 +183,12 @@
       const numberOfFailures = await prepareConfigAndRunTests({
         config,
         files,
-        temporaryDirectory,
+        temporaryDirectory
       });
       ipcDisconnect();
       return numberOfFailures;
-=======
-      let ganacheOptions;
-      getPort()
-        .then(port => {
-          ganacheOptions = {
-            host: "127.0.0.1",
-            port,
-            network_id: 4447,
-            mnemonic:
-              "candy maple cake sugar pudding cream honey rich smooth crumble sweet treat",
-            gasLimit: config.gas,
-            time: config.genesis_time
-          };
-        })
-        .then(() => {
-          return Develop.connectOrStart(ipcOptions, ganacheOptions);
-        })
-        .then(({ disconnect }) => {
-          ipcDisconnect = disconnect;
-          return Environment.develop(config, ganacheOptions);
-        })
-        .then(() => copyArtifactsToTempDir(config))
-        .then(({ config, temporaryDirectory }) => {
-          return prepareConfigAndRunTests({
-            config,
-            files,
-            temporaryDirectory
-          });
-        })
-        .then(numberOfFailures => {
-          done.call(null, numberOfFailures);
-          ipcDisconnect();
-        })
-        .catch(done);
->>>>>>> 6742c7c0
     }
-  },
+  }
 };
 
 module.exports = command;