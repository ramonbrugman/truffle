--- conflicted
+++ resolved
@@ -19,22 +19,22 @@
         description:
           "Path to the directory in which you would like " +
           "to unbox the project files. If destination is\n                  " +
-          "  not provided, this defaults to the current directory.",
+          "  not provided, this defaults to the current directory."
       },
       {
         option: "<box_name>",
         description:
           "Name of the truffle box. If no box_name is specified, a default " +
-          "truffle box will be downloaded.",
+          "truffle box will be downloaded."
       },
       {
         option: "--force",
         description:
           "Unbox project in the current directory regardless of its " +
           "state. Be careful, this\n                    will potentially overwrite files " +
-          "that exist in the directory.",
-      },
-    ],
+          "that exist in the directory."
+      }
+    ]
   },
   async run(options) {
     const Config = require("@truffle/config");
@@ -56,26 +56,14 @@
 
     config.events.emit("unbox:start");
 
-<<<<<<< HEAD
     const boxConfig = await Box.unbox(
       url,
       normalizedDestination,
       unboxOptions,
       config
     );
-    if (config.events) {
-      config.events.emit("unbox:succeed", { boxConfig });
-    }
+    await config.events.emit("unbox:succeed", { boxConfig });
   }
-=======
-    Box.unbox(url, normalizedDestination, unboxOptions, config)
-      .then(async (boxConfig) => {
-        await config.events.emit("unbox:succeed", { boxConfig });
-        done();
-      })
-      .catch(done);
-  },
->>>>>>> 6742c7c0
 };
 
 module.exports = command;