const debugModule = require("debug");
const debug = debugModule("lib:debug:printer");

const path = require("path");
const safeEval = require("safe-eval");

const DebugUtils = require("@truffle/debug-utils");
<<<<<<< HEAD
const CodecUtils = require("@truffle/codec").Utils;
=======
const Codec = require("@truffle/codec");
>>>>>>> a962a994

const selectors = require("@truffle/debugger").selectors;
const { session, solidity, trace, controller } = selectors;

class DebugPrinter {
  constructor(config, session) {
    this.config = config;
    this.session = session;
    this.select = expr => {
      let selector, result;

      try {
        selector = expr
          .split(".")
          .filter(next => next.length > 0)
          .reduce((sel, next) => sel[next], selectors);
      } catch (_) {
        throw new Error("Unknown selector: %s", expr);
      }

      // throws its own exception
      result = this.session.view(selector);

      return result;
    };

    this.colorizedSources = {};
    for (const source of Object.values(
      this.session.view(solidity.info.sources)
    )) {
      const id = source.id;
      const uncolorized = source.source;
      const colorized = DebugUtils.colorize(uncolorized);
      this.colorizedSources[id] = colorized;
    }
  }

  print(...args) {
    this.config.logger.log(...args);
  }

  printSessionLoaded() {
    this.printAddressesAffected();
    this.printHelp();
    debug("Help printed");
    this.printFile();
    debug("File printed");
    this.printState();
    debug("State printed");
  }

  printSessionError() {
    this.print(this.session.view(session.status.error));
    this.printHelp();
  }

  printAddressesAffected() {
    const affectedInstances = this.session.view(session.info.affectedInstances);

    this.config.logger.log("");
    this.config.logger.log("Addresses called: (not created)");
    this.config.logger.log(
      DebugUtils.formatAffectedInstances(affectedInstances)
    );
  }

  printHelp() {
    this.config.logger.log("");
    this.config.logger.log(DebugUtils.formatHelp());
  }

  printFile() {
    let message = "";

    debug("about to determine sourcePath");
    const sourcePath = this.session.view(solidity.current.source).sourcePath;

    if (sourcePath) {
      message += path.basename(sourcePath);
    } else {
      message += "?";
    }

    this.config.logger.log("");
    this.config.logger.log(message + ":");
  }

  printState(contextBefore = 2, contextAfter = 0) {
    const { id: sourceId, source } = this.session.view(solidity.current.source);

    if (sourceId === undefined) {
      this.config.logger.log();
      this.config.logger.log("1: // No source code found.");
      this.config.logger.log("");
      return;
    }

    const colorizedSource = this.colorizedSources[sourceId];

    const range = this.session.view(solidity.current.sourceRange);
    debug("range: %o", range);

    // We were splitting on OS.EOL, but it turns out on Windows,
    // in some environments (perhaps?) line breaks are still denoted by just \n
    const splitLines = str => str.split(/\r?\n/g);

    const lines = splitLines(source);
    const colorizedLines = splitLines(colorizedSource);

    this.config.logger.log("");

    //HACK -- the line-pointer formatter doesn't work right with colorized
    //lines, so we pass in the uncolored version too
    this.config.logger.log(
      DebugUtils.formatRangeLines(
        colorizedLines,
        range.lines,
        lines,
        contextBefore,
        contextAfter
      )
    );

    this.config.logger.log("");
  }

  printInstruction() {
    const instruction = this.session.view(solidity.current.instruction);
    const step = this.session.view(trace.step);
    const traceIndex = this.session.view(trace.index);
    const totalSteps = this.session.view(trace.steps).length;

    this.config.logger.log("");
    this.config.logger.log(
      DebugUtils.formatInstruction(traceIndex + 1, totalSteps, instruction)
    );
    this.config.logger.log(DebugUtils.formatPC(step.pc));
    this.config.logger.log(DebugUtils.formatStack(step.stack));
    this.config.logger.log("");
    this.config.logger.log(step.gas + " gas remaining");
  }

  /**
   * @param {string} selector
   */
  printSelector(selector) {
    const result = this.select(selector);
    const debugSelector = debugModule(selector);
    debugSelector.enabled = true;
    debugSelector("%O", result);
  }

  printWatchExpressions(expressions) {
    if (expressions.size === 0) {
      this.config.logger.log("No watch expressions added.");
      return;
    }

    this.config.logger.log("");
    expressions.forEach(function(expression) {
      this.config.logger.log("  " + expression);
    });
  }

  printBreakpoints() {
    let sourceNames = Object.assign(
      {},
      ...Object.values(this.session.view(solidity.info.sources)).map(
        ({ id, sourcePath }) => ({
          [id]: path.basename(sourcePath)
        })
      )
    );
    let breakpoints = this.session.view(controller.breakpoints);
    if (breakpoints.length > 0) {
      for (let breakpoint of this.session.view(controller.breakpoints)) {
        let currentLocation = this.session.view(controller.current.location);
        let locationMessage = DebugUtils.formatBreakpointLocation(
          breakpoint,
          currentLocation.node !== undefined &&
            breakpoint.node === currentLocation.node.id,
          currentLocation.source.id,
          sourceNames
        );
        this.config.logger.log("  Breakpoint at " + locationMessage);
      }
    } else {
      this.config.logger.log("No breakpoints added.");
    }
  }

  async printWatchExpressionsResults(expressions) {
    debug("expressions %o", expressions);
    for (let expression of expressions) {
      this.config.logger.log(expression);
      // Add some padding. Note: This won't work with all loggers,
      // meaning it's not portable. But doing this now so we can get something
      // pretty until we can build more architecture around this.
      // Note: Selector results already have padding, so this isn't needed.
      if (expression[0] === ":") {
        process.stdout.write("  ");
      }
      await this.printWatchExpressionResult(expression);
    }
  }

  async printWatchExpressionResult(expression) {
    const type = expression[0];
    const exprArgs = expression.substring(1);

    if (type === "!") {
      this.printSelector(exprArgs);
    } else {
      await this.evalAndPrintExpression(exprArgs, 2, true);
    }
  }

  async printVariables() {
    let variables = await this.session.variables();

    debug("variables %o", variables);

    // Get the length of the longest name.
    const longestNameLength = Math.max.apply(
      null,
      Object.keys(variables).map(function(name) {
        return name.length;
      })
    );

    this.config.logger.log();

    Object.keys(variables).forEach(name => {
      let paddedName = name + ":";

      while (paddedName.length <= longestNameLength) {
        paddedName = " " + paddedName;
      }

      const value = variables[name];
      const formatted = DebugUtils.formatValue(value, longestNameLength + 5);

      this.config.logger.log("  " + paddedName, formatted);
    });

    this.config.logger.log();
  }

  /**
   * @param {string} raw - user input for watch expression
   *
   * performs pre-processing on `raw`, using !<...> delimeters to refer
   * to selector expressions.
   *
   * e.g., to see a particular part of the current trace step's stack:
   *
   *    debug(development:0x4228cdd1...)>
   *
   *        :!<trace.step.stack>[1]
   */
  async evalAndPrintExpression(raw, indent, suppress) {
    let variables = await this.session.variables();

    // converts all !<...> expressions to JS-valid selector requests
    const preprocessSelectors = expr => {
      const regex = /!<([^>]+)>/g;
      const select = "$"; // expect repl context to have this func
      const replacer = (_, selector) => `${select}("${selector}")`;

      return expr.replace(regex, replacer);
    };

    //if we're just dealing with a single variable, handle that case
    //separately (so that we can do things in a better way for that
    //case)
    let variable = raw.trim();
    if (variable in variables) {
      let formatted = DebugUtils.formatValue(variables[variable], indent);
      this.config.logger.log(formatted);
      this.config.logger.log();
      return;
    }

    //HACK
    //if we're not in the single-variable case, we'll need to do some
    //things to Javascriptify our variables so that the JS syntax for
    //using them is closer to the Solidity syntax
<<<<<<< HEAD
    variables = CodecUtils.Conversion.nativizeVariables(variables);
=======
    variables = Codec.Format.Utils.Inspect.nativizeVariables(variables);
>>>>>>> a962a994

    let context = Object.assign(
      { $: this.select },

      variables
    );

    //HACK -- we can't use "this" as a variable name, so we're going to
    //find an available replacement name, and then modify the context
    //and expression appropriately
    let pseudoThis = "_this";
    while (pseudoThis in context) {
      pseudoThis = "_" + pseudoThis;
    }
    //in addition to pseudoThis, which replaces this, we also have
    //pseudoPseudoThis, which replaces pseudoThis in order to ensure
    //that any uses of pseudoThis yield an error instead of showing this
    let pseudoPseudoThis = "thereisnovariableofthatname";
    while (pseudoPseudoThis in context) {
      pseudoPseudoThis = "_" + pseudoPseudoThis;
    }
    context = DebugUtils.cleanThis(context, pseudoThis);
    let expr = raw.replace(
      //those characters in [] are the legal JS variable name characters
      //note that pseudoThis contains no special characters
      new RegExp("(?<![a-zA-Z0-9_$])" + pseudoThis + "(?![a-zA-Z0-9_$])"),
      pseudoPseudoThis
    );
    expr = expr.replace(
      //those characters in [] are the legal JS variable name characters
      /(?<![a-zA-Z0-9_$])this(?![a-zA-Z0-9_$])/,
      pseudoThis
    );
    //note that pseudoThis contains no dollar signs to screw things up

    expr = preprocessSelectors(expr);

    try {
      let result = safeEval(expr, context);
      result = DebugUtils.cleanConstructors(result); //HACK
      const formatted = DebugUtils.formatValue(result, indent, true);
      this.config.logger.log(formatted);
      this.config.logger.log();
    } catch (e) {
      // HACK: safeEval edits the expression to capture the result, which
      // produces really weird output when there are errors. e.g.,
      //
      //   evalmachine.<anonymous>:1
      //   SAFE_EVAL_857712=a
      //   ^
      //
      //   ReferenceError: a is not defined
      //     at evalmachine.<anonymous>:1:1
      //     at ContextifyScript.Script.runInContext (vm.js:59:29)
      //
      // We want to hide this from the user if there's an error.
      e.stack = e.stack.replace(/SAFE_EVAL_\d+=/, "");
      if (!suppress) {
        this.config.logger.log(e);
      } else {
        this.config.logger.log(DebugUtils.formatValue(undefined, indent, true));
      }
    }
  }
}

module.exports = {
  DebugPrinter
};<|MERGE_RESOLUTION|>--- conflicted
+++ resolved
@@ -5,11 +5,7 @@
 const safeEval = require("safe-eval");
 
 const DebugUtils = require("@truffle/debug-utils");
-<<<<<<< HEAD
-const CodecUtils = require("@truffle/codec").Utils;
-=======
 const Codec = require("@truffle/codec");
->>>>>>> a962a994
 
 const selectors = require("@truffle/debugger").selectors;
 const { session, solidity, trace, controller } = selectors;
@@ -297,11 +293,7 @@
     //if we're not in the single-variable case, we'll need to do some
     //things to Javascriptify our variables so that the JS syntax for
     //using them is closer to the Solidity syntax
-<<<<<<< HEAD
-    variables = CodecUtils.Conversion.nativizeVariables(variables);
-=======
     variables = Codec.Format.Utils.Inspect.nativizeVariables(variables);
->>>>>>> a962a994
 
     let context = Object.assign(
       { $: this.select },
