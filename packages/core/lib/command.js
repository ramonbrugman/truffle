--- conflicted
+++ resolved
@@ -128,17 +128,6 @@
     return Object.assign({}, clone, argv);
   }
 
-<<<<<<< HEAD
-      result.command.run(newOptions, callback);
-
-      analytics.send({
-        command: result.name ? result.name : "other",
-        args: result.argv._,
-        version: bundled || "(unbundled) " + core
-      });
-    } catch (err) {
-      callback(err);
-=======
   run(inputStrings, options, callback) {
     const result = this.getCommand(inputStrings, options.noAliases);
 
@@ -148,7 +137,6 @@
           "Cannot find command based on input: " + JSON.stringify(inputStrings)
         )
       );
->>>>>>> f9c4aae6
     }
 
     this.getOptions(result, options, inputStrings)
