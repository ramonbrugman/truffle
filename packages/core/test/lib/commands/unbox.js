const assert = require("assert");
const unbox = require("../../../lib/commands/unbox");
const Config = require("@truffle/config");
const sinon = require("sinon");
const temp = require("temp").track();
let tempDir, mockConfig;

describe("commands/unbox.js", () => {
  const invalidBoxFormats = [
    "//",
    "/truffle-box/bare-box",
    "//truffle-box/bare-box#truffle-test-branch",
    "//truffle-box/bare-box#truffle-test-branch:path/SubDir",
    "/bare/",
    "//bare#truffle-test-branch",
    "//bare#truffle-test-branch:path/SubDir"
  ];
  const absolutePaths = [
    "https://github.com/truffle-box/bare-box:/path/SubDir",
    "truffle-box/bare-box:/path/subDir",
    "bare:/path/subDir",
    "git@github.com:truffle-box/bare-box:/path/subDir"
  ];
  const validBoxInput = [
    "https://github.com/truffle-box/bare-box",
    "truffle-box/bare-box",
    "bare",
    "git@github.com:truffle-box/bare-box",
    "https://github.com/truffle-box/bare-box#master"
  ];
  const relativePaths = [
    "https://github.com/truffle-box/bare-box:path/SubDir",
    "truffle-box/bare-box:path/subDir",
    "bare:path/subDir",
    "git@github.com:truffle-box/bare-box:path/subDir"
  ];

  describe("run", () => {
    beforeEach(() => {
      tempDir = temp.mkdirSync();
      mockConfig = Config.default().with({
        logger: { log: () => {} },
        working_directory: tempDir
      });
      mockConfig.events = {
        emit: () => {}
      };
      sinon.stub(Config, "default").returns({ with: () => mockConfig });
    });
    afterEach(() => {
      Config.default.restore();
    });

    describe("Error handling", () => {
      it("throws when passed an invalid box format", () => {
        invalidBoxFormats.forEach(val => {
          assert.throws(
            () => {
              unbox.run({ _: [`${val}`] });
            },
            Error,
            "Error not thrown!"
          );
        });
      });

      it("throws when passed an absolute unbox path", () => {
        absolutePaths.forEach(path => {
          assert.throws(
            () => {
              unbox.run({ _: [`${path}`] });
            },
            Error,
            "Error not thrown!"
          );
        });
      });
    });

    describe("successful unboxes", () => {
      it("runs when passed valid box input", done => {
        let promises = [];
        validBoxInput.forEach(val => {
          promises.push(
            new Promise(resolve => {
              unbox.run({ _: [`${val}`], force: true }, () => resolve());
            })
          );
        });
        Promise.all(promises).then(() => done());
<<<<<<< HEAD
      }).timeout(3000);
=======
      }).timeout(10000);
>>>>>>> ff10201e

      it("runs when passed a relative unbox path", done => {
        let promises = [];
        relativePaths.forEach(path => {
          promises.push(
            new Promise(resolve => {
              unbox.run({ _: [`${path}`], force: true }, () => resolve());
            })
          );
        });
        Promise.all(promises).then(() => done());
<<<<<<< HEAD
      }).timeout(6000);
=======
      }).timeout(10000);
>>>>>>> ff10201e
    });
  });
});<|MERGE_RESOLUTION|>--- conflicted
+++ resolved
@@ -88,11 +88,7 @@
           );
         });
         Promise.all(promises).then(() => done());
-<<<<<<< HEAD
-      }).timeout(3000);
-=======
       }).timeout(10000);
->>>>>>> ff10201e
 
       it("runs when passed a relative unbox path", done => {
         let promises = [];
@@ -104,11 +100,7 @@
           );
         });
         Promise.all(promises).then(() => done());
-<<<<<<< HEAD
-      }).timeout(6000);
-=======
       }).timeout(10000);
->>>>>>> ff10201e
     });
   });
 });