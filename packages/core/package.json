--- conflicted
+++ resolved
@@ -7,11 +7,7 @@
   "bugs": {
     "url": "https://github.com/trufflesuite/truffle/issues"
   },
-<<<<<<< HEAD
   "version": "5.1.1-alphaTez.0",
-=======
-  "version": "5.1.0",
->>>>>>> a962a994
   "bin": {
     "truffle": "./cli.js",
     "truffle-exec": "./exec.js"
@@ -20,48 +16,26 @@
     "test": "mocha ./test/** ./test/**/*"
   },
   "dependencies": {
-<<<<<<< HEAD
-    "@truffle/artifactor": "^4.0.38",
-    "@truffle/box": "^1.0.45",
-    "@truffle/codec": "^3.0.15-alphaTez.0",
-    "@truffle/compile-solidity": "^4.2.11",
-    "@truffle/config": "^1.2.5",
-    "@truffle/contract": "^4.1.1-alphaTez.0",
-    "@truffle/contract-sources": "^0.2.1-alphaTez.0",
-    "@truffle/debug-utils": "^1.0.22-alphaTez.0",
-    "@truffle/debugger": "^5.0.35",
-    "@truffle/deployer": "^3.0.40",
-    "@truffle/error": "^0.0.10-alphaTez.0",
-    "@truffle/expect": "^0.0.14-alphaTez.0",
-    "@truffle/interface-adapter": "^0.3.2",
-    "@truffle/migrate": "^3.1.1-alphaTez.0",
-    "@truffle/provider": "^0.2.1",
-    "@truffle/provisioner": "^0.2.1-alphaTez.0",
-    "@truffle/require": "^2.0.27",
-    "@truffle/resolver": "^5.1.1-alphaTez.0",
-    "@truffle/workflow-compile": "^2.1.12",
-=======
     "@truffle/artifactor": "^4.0.39",
     "@truffle/box": "^1.0.46",
     "@truffle/codec": "^0.1.0",
     "@truffle/compile-solidity": "^4.2.12",
     "@truffle/config": "^1.2.6",
-    "@truffle/contract": "^4.1.0",
-    "@truffle/contract-sources": "^0.1.7",
+    "@truffle/contract": "^4.1.1-alphaTez.0",
+    "@truffle/contract-sources": "^0.2.1-alphaTez.0",
     "@truffle/debug-utils": "^2.0.0",
     "@truffle/debugger": "^6.0.0",
     "@truffle/deployer": "^3.1.0",
     "@truffle/environment": "^0.1.20",
-    "@truffle/error": "^0.0.8",
-    "@truffle/expect": "^0.0.13",
+    "@truffle/error": "^0.0.10-alphaTez.0",
+    "@truffle/expect": "^0.0.14-alphaTez.0",
     "@truffle/interface-adapter": "^0.3.3",
-    "@truffle/migrate": "^3.1.0",
+    "@truffle/migrate": "^3.1.1-alphaTez.0",
     "@truffle/provider": "^0.2.2",
-    "@truffle/provisioner": "^0.2.0",
+    "@truffle/provisioner": "^0.2.1-alphaTez.0",
     "@truffle/require": "^2.0.28",
-    "@truffle/resolver": "^5.0.21",
+    "@truffle/resolver": "^5.1.1-alphaTez.0",
     "@truffle/workflow-compile": "^2.1.13",
->>>>>>> a962a994
     "app-module-path": "^2.2.0",
     "async": "2.6.1",
     "bip39": "^2.2.0",
@@ -95,11 +69,7 @@
     "yargs": "^8.0.2"
   },
   "devDependencies": {
-<<<<<<< HEAD
-    "@truffle/blockchain-utils": "^0.0.15-alphaTez.0",
-=======
     "@truffle/blockchain-utils": "^0.0.15",
->>>>>>> a962a994
     "glob": "^7.1.2",
     "memorystream": "^0.3.1"
   },
