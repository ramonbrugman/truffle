{
  "name": "@truffle/provider",
  "description": "Beefed up provider module for Truffle",
  "license": "MIT",
  "author": "Tim Coulter <tim@trufflesuite.com>",
  "homepage": "https://github.com/trufflesuite/truffle/tree/master/packages/provider#readme",
  "repository": "https://github.com/trufflesuite/truffle/tree/master/packages/provider",
  "bugs": {
    "url": "https://github.com/trufflesuite/truffle/issues"
  },
<<<<<<< HEAD
  "version": "0.2.1-next.1",
=======
  "version": "0.2.1",
>>>>>>> aba80c7b
  "main": "index.js",
  "scripts": {
    "test": "mocha"
  },
  "types": "./typings/index.d.ts",
  "dependencies": {
<<<<<<< HEAD
    "@truffle/error": "^0.0.8-next.1",
    "@truffle/interface-adapter": "^0.3.2-next.1",
    "web3": "1.2.1"
=======
    "@truffle/error": "^0.0.7",
    "@truffle/interface-adapter": "^0.3.2",
    "web3": "1.2.2"
>>>>>>> aba80c7b
  },
  "devDependencies": {
    "ganache-core": "2.8.0",
    "mocha": "5.2.0",
    "web3-providers-http": "1.2.2",
    "web3-providers-ipc": "1.2.2",
    "web3-providers-ws": "1.2.2"
  },
  "keywords": [
    "ethereum",
    "http",
    "provider",
    "truffle"
  ],
  "publishConfig": {
    "access": "public"
  }
}<|MERGE_RESOLUTION|>--- conflicted
+++ resolved
@@ -8,26 +8,16 @@
   "bugs": {
     "url": "https://github.com/trufflesuite/truffle/issues"
   },
-<<<<<<< HEAD
-  "version": "0.2.1-next.1",
-=======
   "version": "0.2.1",
->>>>>>> aba80c7b
   "main": "index.js",
   "scripts": {
     "test": "mocha"
   },
   "types": "./typings/index.d.ts",
   "dependencies": {
-<<<<<<< HEAD
     "@truffle/error": "^0.0.8-next.1",
-    "@truffle/interface-adapter": "^0.3.2-next.1",
-    "web3": "1.2.1"
-=======
-    "@truffle/error": "^0.0.7",
     "@truffle/interface-adapter": "^0.3.2",
     "web3": "1.2.2"
->>>>>>> aba80c7b
   },
   "devDependencies": {
     "ganache-core": "2.8.0",
