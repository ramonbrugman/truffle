--- conflicted
+++ resolved
@@ -16,12 +16,8 @@
   "types": "./typings/index.d.ts",
   "dependencies": {
     "@truffle/error": "^0.0.8",
-<<<<<<< HEAD
-    "@truffle/interface-adapter": "^0.4.4",
+    "@truffle/interface-adapter": "^0.4.5",
     "url-parse": "^1.4.7",
-=======
-    "@truffle/interface-adapter": "^0.4.5",
->>>>>>> 1ac6dbbd
     "web3": "1.2.1"
   },
   "devDependencies": {
