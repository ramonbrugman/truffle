const OS = require("os");
const path = require("path");
const Profiler = require("./profiler");
const CompileError = require("./compileerror");
const CompilerSupplier = require("./compilerSupplier");
const expect = require("truffle-expect");
const find_contracts = require("truffle-contract-sources");
const Config = require("truffle-config");
const debug = require("debug")("compile"); // eslint-disable-line no-unused-vars

// Most basic of the compile commands. Takes a hash of sources, where
// the keys are file or module paths and the values are the bodies of
// the contracts. Does not evaulate dependencies that aren't already given.
//
// Default options:
// {
//   strict: false,
//   quiet: false,
//   logger: console
// }
<<<<<<< HEAD
var compile = function(sources, options, callback) {
=======
const compile = function(sources, options, callback) {
>>>>>>> a81018c3
  if (typeof options === "function") {
    callback = options;
    options = {};
  }

  if (options.logger === undefined) options.logger = console;

  const hasTargets =
    options.compilationTargets && options.compilationTargets.length;

  expect.options(options, ["contracts_directory", "compilers"]);

  expect.options(options.compilers, ["solc"]);

  options.compilers.solc.settings.evmVersion =
    options.compilers.solc.settings.evmVersion ||
    options.compilers.solc.evmVersion ||
    {};
  options.compilers.solc.settings.optimizer =
    options.compilers.solc.settings.optimizer ||
    options.compilers.solc.optimizer ||
    {};

  // Grandfather in old solc config
  if (options.solc) {
    options.compilers.solc.settings.evmVersion = options.solc.evmVersion;
    options.compilers.solc.settings.optimizer = options.solc.optimizer;
  }

  // Ensure sources have operating system independent paths
  // i.e., convert backslashes to forward slashes; things like C: are left intact.
  const operatingSystemIndependentSources = {};
  const operatingSystemIndependentTargets = {};
  const originalPathMappings = {};

  Object.keys(sources).forEach(function(source) {
    // Turn all backslashes into forward slashes
    var replacement = source.replace(/\\/g, "/");

    // Turn G:/.../ into /G/.../ for Windows
    if (replacement.length >= 2 && replacement[1] === ":") {
      replacement = "/" + replacement;
      replacement = replacement.replace(":", "");
    }

    // Save the result
    operatingSystemIndependentSources[replacement] = sources[source];

    // Just substitute replacement for original in target case. It's
    // a disposable subset of `sources`
    if (hasTargets && options.compilationTargets.includes(source)) {
      operatingSystemIndependentTargets[replacement] = sources[source];
    }

    // Map the replacement back to the original source path.
    originalPathMappings[replacement] = source;
  });

  const defaultSelectors = {
    "": ["legacyAST", "ast"],
    "*": [
      "abi",
      "evm.bytecode.object",
      "evm.bytecode.sourceMap",
      "evm.deployedBytecode.object",
      "evm.deployedBytecode.sourceMap",
      "userdoc",
      "devdoc"
    ]
  };

  // Specify compilation targets
  // Each target uses defaultSelectors, defaulting to single target `*` if targets are unspecified
  const outputSelection = {};
  const targets = operatingSystemIndependentTargets;
  const targetPaths = Object.keys(targets);

  targetPaths.length
    ? targetPaths.forEach(key => (outputSelection[key] = defaultSelectors))
    : (outputSelection["*"] = defaultSelectors);

  const solcStandardInput = {
    language: "Solidity",
    sources: {},
    settings: {
      evmVersion: options.compilers.solc.settings.evmVersion,
      optimizer: options.compilers.solc.settings.optimizer,
      outputSelection
    }
  };

  // Nothing to compile? Bail.
  if (Object.keys(sources).length === 0) {
    return callback(null, [], []);
  }

<<<<<<< HEAD
  Object.keys(operatingSystemIndependentSources).forEach(function(file_path) {
=======
  Object.keys(operatingSystemIndependentSources).forEach(file_path => {
>>>>>>> a81018c3
    solcStandardInput.sources[file_path] = {
      content: operatingSystemIndependentSources[file_path]
    };
  });

  // Load solc module only when compilation is actually required.
  const supplier = new CompilerSupplier(options.compilers.solc);

  supplier
    .load()
    .then(solc => {
      const result = solc.compile(JSON.stringify(solcStandardInput));

      const standardOutput = JSON.parse(result);

      let errors = standardOutput.errors || [];
      let warnings = [];

      if (options.strict !== true) {
<<<<<<< HEAD
        warnings = errors.filter(function(error) {
          return error.severity === "warning";
        });

        errors = errors.filter(function(error) {
          return error.severity !== "warning";
        });
=======
        warnings = errors.filter(error => error.severity === "warning");

        errors = errors.filter(error => error.severity !== "warning");
>>>>>>> a81018c3

        if (options.quiet !== true && warnings.length > 0) {
          options.logger.log(
            OS.EOL + "    > compilation warnings encountered:" + OS.EOL
          );
          options.logger.log(
<<<<<<< HEAD
            warnings
              .map(function(warning) {
                return warning.formattedMessage;
              })
              .join()
=======
            warnings.map(warning => warning.formattedMessage).join()
>>>>>>> a81018c3
          );
        }
      }

      if (errors.length > 0) {
        options.logger.log("");
        return callback(
          new CompileError(
<<<<<<< HEAD
            standardOutput.errors
              .map(function(error) {
                return error.formattedMessage;
              })
              .join()
=======
            standardOutput.errors.map(error => error.formattedMessage).join()
>>>>>>> a81018c3
          )
        );
      }

      var contracts = standardOutput.contracts;

      var files = [];
<<<<<<< HEAD
      Object.keys(standardOutput.sources).forEach(function(filename) {
=======
      Object.keys(standardOutput.sources).forEach(filename => {
>>>>>>> a81018c3
        var source = standardOutput.sources[filename];
        files[source.id] = originalPathMappings[filename];
      });

      var returnVal = {};

      // This block has comments in it as it's being prepared for solc > 0.4.10
<<<<<<< HEAD
      Object.keys(contracts).forEach(function(source_path) {
        var files_contracts = contracts[source_path];

        Object.keys(files_contracts).forEach(function(contract_name) {
=======
      Object.keys(contracts).forEach(source_path => {
        var files_contracts = contracts[source_path];

        Object.keys(files_contracts).forEach(contract_name => {
>>>>>>> a81018c3
          var contract = files_contracts[contract_name];

          // All source will have a key, but only the compiled source will have
          // the evm output.
          if (!Object.keys(contract.evm).length) return;

          var contract_definition = {
            contract_name: contract_name,
            sourcePath: originalPathMappings[source_path], // Save original source path, not modified ones
            source: operatingSystemIndependentSources[source_path],
            sourceMap: contract.evm.bytecode.sourceMap,
            deployedSourceMap: contract.evm.deployedBytecode.sourceMap,
            legacyAST: standardOutput.sources[source_path].legacyAST,
            ast: standardOutput.sources[source_path].ast,
            abi: contract.abi,
            bytecode: "0x" + contract.evm.bytecode.object,
            deployedBytecode: "0x" + contract.evm.deployedBytecode.object,
            unlinked_binary: "0x" + contract.evm.bytecode.object, // deprecated
            compiler: {
              name: "solc",
              version: solc.version()
            },
            devdoc: contract.devdoc,
            userdoc: contract.userdoc
          };

          // Reorder ABI so functions are listed in the order they appear
          // in the source file. Solidity tests need to execute in their expected sequence.
          contract_definition.abi = orderABI(contract_definition);

          // Go through the link references and replace them with older-style
          // identifiers. We'll do this until we're ready to making a breaking
          // change to this code.
          Object.keys(contract.evm.bytecode.linkReferences).forEach(function(
            file_name
          ) {
            var fileLinks = contract.evm.bytecode.linkReferences[file_name];

            Object.keys(fileLinks).forEach(function(library_name) {
              var linkReferences = fileLinks[library_name] || [];

              contract_definition.bytecode = replaceLinkReferences(
                contract_definition.bytecode,
                linkReferences,
                library_name
              );
              contract_definition.unlinked_binary = replaceLinkReferences(
                contract_definition.unlinked_binary,
                linkReferences,
                library_name
              );
            });
          });

          // Now for the deployed bytecode
          Object.keys(contract.evm.deployedBytecode.linkReferences).forEach(
            function(file_name) {
              var fileLinks =
                contract.evm.deployedBytecode.linkReferences[file_name];

              Object.keys(fileLinks).forEach(function(library_name) {
                var linkReferences = fileLinks[library_name] || [];

                contract_definition.deployedBytecode = replaceLinkReferences(
                  contract_definition.deployedBytecode,
                  linkReferences,
                  library_name
                );
              });
            }
          );

          returnVal[contract_name] = contract_definition;
        });
      });

      const compilerInfo = { name: "solc", version: solc.version() };

      callback(null, returnVal, files, compilerInfo);
    })
    .catch(callback);
};

function replaceLinkReferences(bytecode, linkReferences, libraryName) {
  var linkId = "__" + libraryName;

  while (linkId.length < 40) {
    linkId += "_";
  }

  linkReferences.forEach(function(ref) {
    // ref.start is a byte offset. Convert it to character offset.
    var start = ref.start * 2 + 2;

    bytecode =
      bytecode.substring(0, start) + linkId + bytecode.substring(start + 40);
  });

  return bytecode;
}

function orderABI(contract) {
  var contract_definition;
  var ordered_function_names = [];

  for (var i = 0; i < contract.legacyAST.children.length; i++) {
    var definition = contract.legacyAST.children[i];

    // AST can have multiple contract definitions, make sure we have the
    // one that matches our contract
    if (
      definition.name !== "ContractDefinition" ||
      definition.attributes.name !== contract.contract_name
    ) {
      continue;
    }

    contract_definition = definition;
    break;
  }

  if (!contract_definition) return contract.abi;
  if (!contract_definition.children) return contract.abi;

  contract_definition.children.forEach(function(child) {
    if (child.name === "FunctionDefinition") {
      ordered_function_names.push(child.attributes.name);
    }
  });

  // Put function names in a hash with their order, lowest first, for speed.
  var functions_to_remove = ordered_function_names.reduce(function(
    obj,
    value,
    index
  ) {
    obj[value] = index;
    return obj;
  },
  {});

  // Filter out functions from the abi
  var function_definitions = contract.abi.filter(function(item) {
    return functions_to_remove[item.name] !== undefined;
  });

  // Sort removed function defintions
  function_definitions = function_definitions.sort(function(item_a, item_b) {
    var a = functions_to_remove[item_a.name];
    var b = functions_to_remove[item_b.name];

    if (a > b) return 1;
    if (a < b) return -1;
    return 0;
  });

  // Create a new ABI, placing ordered functions at the end.
  var newABI = [];
  contract.abi.forEach(function(item) {
    if (functions_to_remove[item.name] !== undefined) return;
    newABI.push(item);
  });

  // Now pop the ordered functions definitions on to the end of the abi..
  Array.prototype.push.apply(newABI, function_definitions);

  return newABI;
}

// contracts_directory: String. Directory where .sol files can be found.
// quiet: Boolean. Suppress output. Defaults to false.
// strict: Boolean. Return compiler warnings as errors. Defaults to false.
compile.all = function(options, callback) {
  find_contracts(options.contracts_directory, function(err, files) {
    if (err) return callback(err);

    options.paths = files;
    compile.with_dependencies(options, callback);
  });
};

// contracts_directory: String. Directory where .sol files can be found.
// build_directory: String. Optional. Directory where .sol.js files can be found. Only required if `all` is false.
// all: Boolean. Compile all sources found. Defaults to true. If false, will compare sources against built files
//      in the build directory to see what needs to be compiled.
// quiet: Boolean. Suppress output. Defaults to false.
// strict: Boolean. Return compiler warnings as errors. Defaults to false.
compile.necessary = function(options, callback) {
  options.logger = options.logger || console;

  Profiler.updated(options, function(err, updated) {
    if (err) return callback(err);

    if (updated.length === 0 && options.quiet !== true) {
      return callback(null, [], {});
    }

    options.paths = updated;
    compile.with_dependencies(options, callback);
  });
};

compile.with_dependencies = function(options, callback) {
  var self = this;

  options.logger = options.logger || console;
  options.contracts_directory = options.contracts_directory || process.cwd();

  expect.options(options, [
    "paths",
    "working_directory",
    "contracts_directory",
    "resolver"
  ]);

  var config = Config.default().merge(options);

  Profiler.required_sources(
    config.with({
      paths: options.paths,
      base_path: options.contracts_directory,
      resolver: options.resolver
    }),
    (err, allSources, required) => {
      if (err) return callback(err);

      var hasTargets = required.length;

      hasTargets
        ? self.display(required, options)
        : self.display(allSources, options);

      options.compilationTargets = required;
      compile(allSources, options, callback);
    }
  );
};

compile.display = function(paths, options) {
  if (options.quiet !== true) {
    if (!Array.isArray(paths)) {
      paths = Object.keys(paths);
    }

    const blacklistRegex = /^truffle\//;

    paths.sort().forEach(contract => {
      if (path.isAbsolute(contract)) {
        contract =
          "." + path.sep + path.relative(options.working_directory, contract);
      }
      if (contract.match(blacklistRegex)) return;
      options.logger.log("> Compiling " + contract);
    });
  }
};

compile.CompilerSupplier = CompilerSupplier;
module.exports = compile;<|MERGE_RESOLUTION|>--- conflicted
+++ resolved
@@ -18,11 +18,7 @@
 //   quiet: false,
 //   logger: console
 // }
-<<<<<<< HEAD
-var compile = function(sources, options, callback) {
-=======
 const compile = function(sources, options, callback) {
->>>>>>> a81018c3
   if (typeof options === "function") {
     callback = options;
     options = {};
@@ -119,11 +115,7 @@
     return callback(null, [], []);
   }
 
-<<<<<<< HEAD
-  Object.keys(operatingSystemIndependentSources).forEach(function(file_path) {
-=======
   Object.keys(operatingSystemIndependentSources).forEach(file_path => {
->>>>>>> a81018c3
     solcStandardInput.sources[file_path] = {
       content: operatingSystemIndependentSources[file_path]
     };
@@ -143,34 +135,16 @@
       let warnings = [];
 
       if (options.strict !== true) {
-<<<<<<< HEAD
-        warnings = errors.filter(function(error) {
-          return error.severity === "warning";
-        });
-
-        errors = errors.filter(function(error) {
-          return error.severity !== "warning";
-        });
-=======
         warnings = errors.filter(error => error.severity === "warning");
 
         errors = errors.filter(error => error.severity !== "warning");
->>>>>>> a81018c3
 
         if (options.quiet !== true && warnings.length > 0) {
           options.logger.log(
             OS.EOL + "    > compilation warnings encountered:" + OS.EOL
           );
           options.logger.log(
-<<<<<<< HEAD
-            warnings
-              .map(function(warning) {
-                return warning.formattedMessage;
-              })
-              .join()
-=======
             warnings.map(warning => warning.formattedMessage).join()
->>>>>>> a81018c3
           );
         }
       }
@@ -179,15 +153,7 @@
         options.logger.log("");
         return callback(
           new CompileError(
-<<<<<<< HEAD
-            standardOutput.errors
-              .map(function(error) {
-                return error.formattedMessage;
-              })
-              .join()
-=======
             standardOutput.errors.map(error => error.formattedMessage).join()
->>>>>>> a81018c3
           )
         );
       }
@@ -195,11 +161,7 @@
       var contracts = standardOutput.contracts;
 
       var files = [];
-<<<<<<< HEAD
-      Object.keys(standardOutput.sources).forEach(function(filename) {
-=======
       Object.keys(standardOutput.sources).forEach(filename => {
->>>>>>> a81018c3
         var source = standardOutput.sources[filename];
         files[source.id] = originalPathMappings[filename];
       });
@@ -207,17 +169,10 @@
       var returnVal = {};
 
       // This block has comments in it as it's being prepared for solc > 0.4.10
-<<<<<<< HEAD
-      Object.keys(contracts).forEach(function(source_path) {
-        var files_contracts = contracts[source_path];
-
-        Object.keys(files_contracts).forEach(function(contract_name) {
-=======
       Object.keys(contracts).forEach(source_path => {
         var files_contracts = contracts[source_path];
 
         Object.keys(files_contracts).forEach(contract_name => {
->>>>>>> a81018c3
           var contract = files_contracts[contract_name];
 
           // All source will have a key, but only the compiled source will have
