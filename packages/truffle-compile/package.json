--- conflicted
+++ resolved
@@ -16,13 +16,8 @@
     "solc": "^0.5.0",
     "truffle-config": "^1.1.19",
     "truffle-contract-sources": "^0.1.5",
-<<<<<<< HEAD
-    "truffle-error": "^0.0.5",
+    "@truffle/error": "^0.0.5",
     "@truffle/expect": "^0.0.9"
-=======
-    "@truffle/error": "^0.0.5",
-    "truffle-expect": "^0.0.9"
->>>>>>> 4945973b
   },
   "devDependencies": {
     "babel-core": "^6.26.0",
