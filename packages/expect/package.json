--- conflicted
+++ resolved
@@ -1,10 +1,6 @@
 {
   "name": "@truffle/expect",
-<<<<<<< HEAD
   "version": "0.0.14-alphaTez.0",
-=======
-  "version": "0.0.12",
->>>>>>> dccdaa1c
   "description": "Simple module for ensuring specific options are passed to a function",
   "main": "index.js",
   "scripts": {
