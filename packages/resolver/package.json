{
  "name": "@truffle/resolver",
<<<<<<< HEAD
  "version": "5.1.1-alphaTez.0",
=======
  "version": "5.0.22",
>>>>>>> 9245df7a
  "description": "Resolve contract dependencies given multiple configurable dependency sources",
  "main": "index.js",
  "scripts": {
    "test": "mocha"
  },
  "repository": "https://github.com/trufflesuite/truffle/tree/master/packages/resolver",
  "keywords": [
    "ethereum",
    "truffle",
    "dependencies",
    "resolver"
  ],
  "author": "Tim Coulter <tim@trufflesuite.com>",
  "license": "MIT",
  "bugs": {
    "url": "https://github.com/trufflesuite/truffle/issues"
  },
  "homepage": "https://github.com/trufflesuite/truffle/tree/master/packages/resolver#readme",
  "dependencies": {
<<<<<<< HEAD
    "@truffle/contract": "^4.1.1-alphaTez.0",
    "@truffle/expect": "^0.0.14-alphaTez.0",
    "@truffle/provisioner": "^0.2.1-alphaTez.0",
    "async": "2.6.1",
=======
    "@truffle/contract": "^4.1.1",
    "@truffle/expect": "^0.0.13",
    "@truffle/provisioner": "^0.2.0",
>>>>>>> 9245df7a
    "detect-installed": "^2.0.4",
    "get-installed-path": "^4.0.8"
  },
  "devDependencies": {
    "mocha": "5.2.0",
    "sinon": "^7.3.1"
  },
  "peerDependencies": {
    "@truffle/contract": "^4.0.13"
  },
  "publishConfig": {
    "access": "public"
  }
}<|MERGE_RESOLUTION|>--- conflicted
+++ resolved
@@ -1,10 +1,6 @@
 {
   "name": "@truffle/resolver",
-<<<<<<< HEAD
   "version": "5.1.1-alphaTez.0",
-=======
-  "version": "5.0.22",
->>>>>>> 9245df7a
   "description": "Resolve contract dependencies given multiple configurable dependency sources",
   "main": "index.js",
   "scripts": {
@@ -24,16 +20,9 @@
   },
   "homepage": "https://github.com/trufflesuite/truffle/tree/master/packages/resolver#readme",
   "dependencies": {
-<<<<<<< HEAD
-    "@truffle/contract": "^4.1.1-alphaTez.0",
+    "@truffle/contract": "^4.1.1",
     "@truffle/expect": "^0.0.14-alphaTez.0",
     "@truffle/provisioner": "^0.2.1-alphaTez.0",
-    "async": "2.6.1",
-=======
-    "@truffle/contract": "^4.1.1",
-    "@truffle/expect": "^0.0.13",
-    "@truffle/provisioner": "^0.2.0",
->>>>>>> 9245df7a
     "detect-installed": "^2.0.4",
     "get-installed-path": "^4.0.8"
   },
