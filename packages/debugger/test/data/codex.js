import debugModule from "debug";
const debug = debugModule("test:data:codex");

import { assert } from "chai";
<<<<<<< HEAD
import { Utils } from "@truffle/codec";
const ConversionUtils = Utils.Conversion;
=======
import * as Codec from "@truffle/codec";
>>>>>>> a962a994

import Ganache from "ganache-core";

import { prepareContracts } from "../helpers";
import Debugger from "lib/debugger";

const __LIBTEST = `
pragma solidity ^0.5.4;

contract MappingPointerTest {
  mapping(string => uint) surface;

  function run() public {
    TouchLib.touch(surface);
  }
}

library TouchLib {
  function touch(mapping(string => uint) storage surface) external {
    surface["ping"] = 1;
  }
}
`;

const __REVERT_TEST = `
pragma solidity ^0.5.4;

contract RevertTest {

  uint x;
  uint y;

  function() external {
    x = 2;
    y = x;
    revert();
  }

  function run() public {
    x = 1;
    address(this).call(hex"");
  }
}

contract RevertTest2 {

  uint x;
  uint y;

  function() external {
    x = 2;
    y = x;
    assert(false);
  }

  function run() public {
    x = 1;
    address(this).call.gas(gasleft()/2)(hex"");
  }
}
`;

const __MIGRATION = `
var MappingPointerTest = artifacts.require("MappingPointerTest");
var TouchLib = artifacts.require("TouchLib");
var RevertTest = artifacts.require("RevertTest");
var RevertTest2 = artifacts.require("RevertTest2");

module.exports = function(deployer) {
  deployer.deploy(TouchLib);
  deployer.link(TouchLib, MappingPointerTest);
  deployer.deploy(MappingPointerTest);
  deployer.deploy(RevertTest);
  deployer.deploy(RevertTest2);
};
`;

let sources = {
  "MappingPointerTest.sol": __LIBTEST,
  "RevertTest.sol": __REVERT_TEST
};

let migrations = {
  "2_deploy_contracts.js": __MIGRATION
};

describe("Codex", function() {
  var provider;

  var abstractions;
  var artifacts;
  var files;

  before("Create Provider", async function() {
    provider = Ganache.provider({ seed: "debugger", gasLimit: 7000000 });
  });

  before("Prepare contracts and artifacts", async function() {
    this.timeout(30000);

    let prepared = await prepareContracts(provider, sources, migrations);
    abstractions = prepared.abstractions;
    artifacts = prepared.artifacts;
    files = prepared.files;
  });

  it("Tracks storage across call boundaries", async function() {
    this.timeout(6000);
    let instance = await abstractions.MappingPointerTest.deployed();
    let receipt = await instance.run();
    let txHash = receipt.tx;

    let bugger = await Debugger.forTx(txHash, {
      provider,
      files,
      contracts: artifacts
    });

    let session = bugger.connect();

    debug("starting stepping");
    await session.continueUntilBreakpoint(); //run till end
    debug("made it to end of transaction");

<<<<<<< HEAD
    const surface = ConversionUtils.nativize(await session.variable("surface"));
=======
    const surface = Codec.Format.Utils.Inspect.nativize(
      await session.variable("surface")
    );
>>>>>>> a962a994

    assert.equal(surface["ping"], 1);
  });

  it("Reverts storage when a call reverts", async function() {
    this.timeout(6000);
    let instance = await abstractions.RevertTest.deployed();
    let receipt = await instance.run();
    let txHash = receipt.tx;

    let bugger = await Debugger.forTx(txHash, {
      provider,
      files,
      contracts: artifacts
    });

    let session = bugger.connect();

    await session.continueUntilBreakpoint(); //run till end

<<<<<<< HEAD
    const x = ConversionUtils.nativize(await session.variable("x"));
=======
    const x = Codec.Format.Utils.Inspect.nativize(await session.variable("x"));
>>>>>>> a962a994

    assert.equal(x, 1);
  });

  it("Reverts storage when a call otherwise fails", async function() {
    this.timeout(6000);
    let instance = await abstractions.RevertTest2.deployed();
    let receipt = await instance.run();
    let txHash = receipt.tx;

    let bugger = await Debugger.forTx(txHash, {
      provider,
      files,
      contracts: artifacts
    });

    let session = bugger.connect();

    await session.continueUntilBreakpoint(); //run till end

<<<<<<< HEAD
    const x = ConversionUtils.nativize(await session.variable("x"));
=======
    const x = Codec.Format.Utils.Inspect.nativize(await session.variable("x"));
>>>>>>> a962a994

    assert.equal(x, 1);
  });
});<|MERGE_RESOLUTION|>--- conflicted
+++ resolved
@@ -2,12 +2,7 @@
 const debug = debugModule("test:data:codex");
 
 import { assert } from "chai";
-<<<<<<< HEAD
-import { Utils } from "@truffle/codec";
-const ConversionUtils = Utils.Conversion;
-=======
 import * as Codec from "@truffle/codec";
->>>>>>> a962a994
 
 import Ganache from "ganache-core";
 
@@ -132,13 +127,9 @@
     await session.continueUntilBreakpoint(); //run till end
     debug("made it to end of transaction");
 
-<<<<<<< HEAD
-    const surface = ConversionUtils.nativize(await session.variable("surface"));
-=======
     const surface = Codec.Format.Utils.Inspect.nativize(
       await session.variable("surface")
     );
->>>>>>> a962a994
 
     assert.equal(surface["ping"], 1);
   });
@@ -159,11 +150,7 @@
 
     await session.continueUntilBreakpoint(); //run till end
 
-<<<<<<< HEAD
-    const x = ConversionUtils.nativize(await session.variable("x"));
-=======
     const x = Codec.Format.Utils.Inspect.nativize(await session.variable("x"));
->>>>>>> a962a994
 
     assert.equal(x, 1);
   });
@@ -184,11 +171,7 @@
 
     await session.continueUntilBreakpoint(); //run till end
 
-<<<<<<< HEAD
-    const x = ConversionUtils.nativize(await session.variable("x"));
-=======
     const x = Codec.Format.Utils.Inspect.nativize(await session.variable("x"));
->>>>>>> a962a994
 
     assert.equal(x, 1);
   });
