{
  "name": "@truffle/debugger",
  "description": "Core functionality for debugging Solidity files built with Truffle",
  "license": "MIT",
  "author": "Tim Coulter <tim@trufflesuite.com>",
  "homepage": "https://github.com/trufflesuite/truffle/tree/master/packages/debugger#readme",
  "repository": "https://github.com/trufflesuite/truffle/tree/master/packages/debugger",
  "bugs": {
    "url": "https://github.com/trufflesuite/truffle/issues"
  },
  "version": "5.0.34",
  "main": "dist/debugger.js",
  "scripts": {
    "build": "webpack --config webpack/webpack.config.js",
    "docs": "esdoc",
    "prepare": "yarn build",
    "start": "node ./webpack/dev-server.js",
    "test": "mocha-webpack --webpack-config webpack/webpack.config-test.js --recursive",
    "test:coverage": "nyc mocha-webpack --webpack-config webpack/webpack.config-test.js --recursive",
    "test:debug": "NODE_ENV=testing node --inspect ./node_modules/.bin/mocha-webpack --webpack-config webpack/webpack.config-test.js --recursive"
  },
  "dependencies": {
<<<<<<< HEAD
    "@truffle/code-utils": "^1.2.10-alphaTez.0",
    "@truffle/codec": "^3.0.15-alphaTez.0",
    "@truffle/expect": "^0.0.14-alphaTez.0",
    "@truffle/solidity-utils": "^1.2.8-alphaTez.0",
=======
    "@truffle/code-utils": "^1.2.9",
    "@truffle/decode-utils": "^1.0.18",
    "@truffle/decoder": "^3.0.15",
    "@truffle/expect": "^0.0.12",
    "@truffle/solidity-utils": "^1.2.6",
>>>>>>> 18f422dc
    "bn.js": "^4.11.8",
    "debug": "^4.1.0",
    "json-pointer": "^0.6.0",
    "lodash.sum": "^4.0.2",
    "redux": "^3.7.2",
    "redux-cli-logger": "^2.0.1",
    "redux-saga": "1.0.0",
    "remote-redux-devtools": "^0.5.12",
    "reselect-tree": "^1.3.1",
    "web3": "1.2.1",
    "web3-eth-abi": "1.2.1"
  },
  "devDependencies": {
<<<<<<< HEAD
    "@truffle/artifactor": "^4.0.36",
    "@truffle/box": "^1.0.43",
    "@truffle/debug-utils": "^1.0.22-alphaTez.0",
    "@truffle/migrate": "^3.1.1-alphaTez.0",
    "@truffle/resolver": "^5.1.1-alphaTez.0",
    "@truffle/workflow-compile": "^2.1.10",
=======
    "@truffle/artifactor": "^4.0.37",
    "@truffle/box": "^1.0.44",
    "@truffle/debug-utils": "^1.0.19",
    "@truffle/migrate": "^3.0.39",
    "@truffle/resolver": "^5.0.19",
    "@truffle/workflow-compile": "^2.1.11",
>>>>>>> 18f422dc
    "async": "2.6.1",
    "babel-core": "^6.26.0",
    "babel-loader": "^7.1.2",
    "babel-plugin-transform-object-rest-spread": "^6.26.0",
    "babel-plugin-transform-runtime": "^6.23.0",
    "babel-preset-env": "^1.6.1",
    "babel-runtime": "^6.26.0",
    "chai": "4.2.0",
    "change-case": "^3.0.2",
    "esdoc": "^1.0.4",
    "esdoc-ecmascript-proposal-plugin": "^1.0.0",
    "esdoc-standard-plugin": "^1.0.0",
    "express": "^4.16.2",
    "faker": "^4.1.0",
    "fs-extra": "6.0.1",
    "ganache-core": "2.7.0",
    "istanbul-instrumenter-loader": "^3.0.1",
    "mocha": "5.2.0",
    "mocha-webpack": "^1.1.0",
    "node-interval-tree": "^1.3.3",
    "nyc": "^13.0.1",
    "remotedev-server": "^0.3.1",
    "webpack": "^3.8.1",
    "webpack-dev-middleware": "^2.0.4",
    "webpack-merge": "^4.1.1",
    "webpack-node-externals": "^1.6.0",
    "write-file-webpack-plugin": "^4.2.0"
  },
  "keywords": [
    "debugger",
    "ethereum",
    "solidity",
    "truffle"
  ],
  "publishConfig": {
    "access": "public"
  }
}<|MERGE_RESOLUTION|>--- conflicted
+++ resolved
@@ -20,18 +20,10 @@
     "test:debug": "NODE_ENV=testing node --inspect ./node_modules/.bin/mocha-webpack --webpack-config webpack/webpack.config-test.js --recursive"
   },
   "dependencies": {
-<<<<<<< HEAD
     "@truffle/code-utils": "^1.2.10-alphaTez.0",
     "@truffle/codec": "^3.0.15-alphaTez.0",
     "@truffle/expect": "^0.0.14-alphaTez.0",
     "@truffle/solidity-utils": "^1.2.8-alphaTez.0",
-=======
-    "@truffle/code-utils": "^1.2.9",
-    "@truffle/decode-utils": "^1.0.18",
-    "@truffle/decoder": "^3.0.15",
-    "@truffle/expect": "^0.0.12",
-    "@truffle/solidity-utils": "^1.2.6",
->>>>>>> 18f422dc
     "bn.js": "^4.11.8",
     "debug": "^4.1.0",
     "json-pointer": "^0.6.0",
@@ -45,21 +37,12 @@
     "web3-eth-abi": "1.2.1"
   },
   "devDependencies": {
-<<<<<<< HEAD
-    "@truffle/artifactor": "^4.0.36",
-    "@truffle/box": "^1.0.43",
+    "@truffle/artifactor": "^4.0.37",
+    "@truffle/box": "^1.0.44",
     "@truffle/debug-utils": "^1.0.22-alphaTez.0",
     "@truffle/migrate": "^3.1.1-alphaTez.0",
     "@truffle/resolver": "^5.1.1-alphaTez.0",
-    "@truffle/workflow-compile": "^2.1.10",
-=======
-    "@truffle/artifactor": "^4.0.37",
-    "@truffle/box": "^1.0.44",
-    "@truffle/debug-utils": "^1.0.19",
-    "@truffle/migrate": "^3.0.39",
-    "@truffle/resolver": "^5.0.19",
     "@truffle/workflow-compile": "^2.1.11",
->>>>>>> 18f422dc
     "async": "2.6.1",
     "babel-core": "^6.26.0",
     "babel-loader": "^7.1.2",
