--- conflicted
+++ resolved
@@ -22,13 +22,8 @@
   },
   "devDependencies": {
     "chai": "4.2.0",
-<<<<<<< HEAD
-    "mocha": "5.2.0",
     "tmp": "^0.2.1"
-=======
     "mocha": "8.0.1",
-    "temp": "^0.8.3"
->>>>>>> 53f037ec
   },
   "keywords": [
     "ethereum",
