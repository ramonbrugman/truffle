{
  "name": "@truffle/interface-adapter",
  "description": "A library that provides an adapter layer for Truffle to interace with different types of networks/ledgers.",
  "license": "MIT",
  "homepage": "https://github.com/trufflesuite/truffle#readme",
  "repository": "https://github.com/trufflesuite/truffle/tree/master/packages/interface-adapter",
  "bugs": {
    "url": "https://github.com/trufflesuite/truffle/issues"
  },
<<<<<<< HEAD
  "version": "0.3.2-next.1",
=======
  "version": "0.3.2",
>>>>>>> aba80c7b
  "main": "dist/index.js",
  "directories": {
    "lib": "lib"
  },
  "scripts": {
    "build": "tsc",
    "prepare": "yarn build",
    "test": "mocha --exit -r ts-node/register test/**/*.test.ts",
    "watch": "tsc -w"
  },
  "dependencies": {
    "bn.js": "^4.11.8",
    "ethers": "^4.0.32",
    "lodash": "^4.17.13",
    "web3": "1.2.2"
  },
  "devDependencies": {
    "@types/bn.js": "^4.11.4",
    "@types/lodash": "^4.14.136",
    "@types/mocha": "^5.2.6",
    "ganache-core": "2.8.0",
    "mocha": "^6.0.2",
    "ts-node": "^8.0.3",
    "typescript": "^3.6.3"
  },
  "publishConfig": {
    "access": "public"
  }
}<|MERGE_RESOLUTION|>--- conflicted
+++ resolved
@@ -7,11 +7,7 @@
   "bugs": {
     "url": "https://github.com/trufflesuite/truffle/issues"
   },
-<<<<<<< HEAD
-  "version": "0.3.2-next.1",
-=======
   "version": "0.3.2",
->>>>>>> aba80c7b
   "main": "dist/index.js",
   "directories": {
     "lib": "lib"
