--- conflicted
+++ resolved
@@ -14,7 +14,7 @@
 var contract = require("../");
 
 var log = {
-  log: debug,
+  log: debug
 };
 
 function getAndSetAccounts(contract, done) {
@@ -22,7 +22,7 @@
     .getAccounts()
     .then(function (accs) {
       contract.defaults({
-        from: accs[0],
+        from: accs[0]
       });
 
       done();
@@ -49,12 +49,12 @@
     network_one = Ganache.provider({
       network_id: network_one_id,
       seed: network_one_id,
-      logger: log,
+      logger: log
     });
     network_two = Ganache.provider({
       network_id: network_two_id,
       seed: network_two_id,
-      logger: log,
+      logger: log
     });
 
     network_one.__marker = "one";
@@ -87,16 +87,7 @@
       .catch(done);
   });
 
-<<<<<<< HEAD
-  after(function (done) {
-    temp.cleanupSync();
-    done();
-  });
-
   it("does not deploy to the same network (eth_getCode)", function (done) {
-=======
-  it("does not deploy to the same network (eth_getCode)", function(done) {
->>>>>>> 6742c7c0
     function getCode(firstContract, secondContract, callback) {
       firstContract.web3.eth.getCode(secondContract.address, callback);
     }
@@ -123,7 +114,7 @@
     var AnotherExample = contract({
       contractName: "AnotherExample",
       abi: ExampleOne.abi,
-      binary: ExampleOne.binary,
+      binary: ExampleOne.binary
     });
 
     assert.equal(Object.keys(AnotherExample.toJSON().networks).length, 0);
@@ -356,11 +347,11 @@
       contractName: "NetworkExample",
       abi: ExampleOne.abi,
       bytecode: ExampleOne.binary,
-      networks: {},
+      networks: {}
     };
 
     json.networks[uri] = {
-      address: "0x1234567890123456789012345678901234567890", // fake
+      address: "0x1234567890123456789012345678901234567890" // fake
     };
 
     var NetworkExample = contract(json);
@@ -368,7 +359,7 @@
     NetworkExample.setProvider(network_two);
 
     NetworkExample.defaults({
-      from: ExampleTwo.defaults().from, // Borrow the address from this one.
+      from: ExampleTwo.defaults().from // Borrow the address from this one.
     });
 
     const instance = await NetworkExample.deployed();
@@ -383,11 +374,11 @@
       contractName: "NetworkExampleTwo",
       abi: ExampleOne.abi,
       bytecode: ExampleOne.binary,
-      networks: {},
+      networks: {}
     };
 
     json.networks[uri] = {
-      address: "0x1234567890123456789012345678901234567890", // fake
+      address: "0x1234567890123456789012345678901234567890" // fake
     };
 
     var NetworkExample = contract(json);
@@ -395,7 +386,7 @@
     NetworkExample.setProvider(network_two);
 
     NetworkExample.defaults({
-      from: ExampleTwo.defaults().from, // Borrow the address from this one.
+      from: ExampleTwo.defaults().from // Borrow the address from this one.
     });
 
     // This is what makes this test different than others. We're going to set
@@ -417,11 +408,11 @@
       contractName: "NetworkExampleThree",
       abi: ExampleOne.abi,
       bytecode: ExampleOne.binary,
-      networks: {},
+      networks: {}
     };
 
     json.networks[uri] = {
-      address: "0x1234567890123456789012345678901234567890", // fake
+      address: "0x1234567890123456789012345678901234567890" // fake
     };
 
     var NetworkExample = contract(json);
@@ -442,7 +433,7 @@
     NetworkExample.setProvider(network_two);
 
     NetworkExample.defaults({
-      from: ExampleTwo.defaults().from, // Borrow the address from this one.
+      from: ExampleTwo.defaults().from // Borrow the address from this one.
     });
 
     // We're setting the id to a URI that matches the same network as an already set URI
