{
  "name": "@truffle/contract",
  "description": "A better contract abstraction for Ethereum (formerly EtherPudding)",
  "license": "MIT",
  "author": "Tim Coulter <tim@trufflesuite.com>",
  "homepage": "https://github.com/trufflesuite/truffle/tree/master/packages/contract#readme",
  "repository": "https://github.com/trufflesuite/truffle/tree/master/packages/contract",
  "bugs": {
    "url": "https://github.com/trufflesuite/truffle/issues"
  },
<<<<<<< HEAD
  "version": "4.1.0-alphaTez.0",
=======
  "version": "4.0.37",
>>>>>>> dccdaa1c
  "main": "index.js",
  "typings": "./typings/index.d.ts",
  "scripts": {
    "compile": "mkdir -p dist && browserify ./index.js -o ./dist/truffle-contract.js && uglifyjs ./dist/truffle-contract.js -o ./dist/truffle-contract.min.js",
    "prepare": "yarn compile",
    "publish:next": "node ../truffle/scripts/prereleaseVersion.js next next",
    "test": "./scripts/test.sh",
    "test:debug": "$(yarn bin)/mocha --inspect-brk",
    "test:trace": "$(yarn bin)/mocha --trace-warnings"
  },
  "dependencies": {
<<<<<<< HEAD
    "@truffle/blockchain-utils": "^0.0.14-alphaTez.0",
    "@truffle/contract-schema": "^3.1.0-alphaTez.0",
    "@truffle/error": "^0.0.9-alphaTez.0",
    "@truffle/interface-adapter": "^0.3.0-alphaTez.0",
=======
    "@truffle/blockchain-utils": "^0.0.13",
    "@truffle/contract-schema": "^3.0.16",
    "@truffle/error": "^0.0.7",
    "@truffle/interface-adapter": "^0.3.0",
>>>>>>> dccdaa1c
    "bignumber.js": "^7.2.1",
    "ethers": "^4.0.0-beta.1",
    "web3": "1.2.1",
    "web3-core-promievent": "1.2.1",
    "web3-eth-abi": "1.2.1",
    "web3-utils": "1.2.1"
  },
  "devDependencies": {
    "@truffle/compile-solidity": "^4.2.9",
    "async": "2.6.1",
    "browserify": "^14.0.0",
    "chai": "4.2.0",
    "debug": "^4.1.0",
    "ganache-core": "2.7.0",
    "mocha": "5.2.0",
    "temp": "^0.8.3",
    "uglify-es": "^3.3.9"
  },
  "keywords": [
    "abstraction",
    "contract",
    "ethereum",
    "truffle"
  ],
  "publishConfig": {
    "access": "public"
  }
}<|MERGE_RESOLUTION|>--- conflicted
+++ resolved
@@ -8,11 +8,7 @@
   "bugs": {
     "url": "https://github.com/trufflesuite/truffle/issues"
   },
-<<<<<<< HEAD
   "version": "4.1.0-alphaTez.0",
-=======
-  "version": "4.0.37",
->>>>>>> dccdaa1c
   "main": "index.js",
   "typings": "./typings/index.d.ts",
   "scripts": {
@@ -24,17 +20,10 @@
     "test:trace": "$(yarn bin)/mocha --trace-warnings"
   },
   "dependencies": {
-<<<<<<< HEAD
     "@truffle/blockchain-utils": "^0.0.14-alphaTez.0",
     "@truffle/contract-schema": "^3.1.0-alphaTez.0",
     "@truffle/error": "^0.0.9-alphaTez.0",
-    "@truffle/interface-adapter": "^0.3.0-alphaTez.0",
-=======
-    "@truffle/blockchain-utils": "^0.0.13",
-    "@truffle/contract-schema": "^3.0.16",
-    "@truffle/error": "^0.0.7",
     "@truffle/interface-adapter": "^0.3.0",
->>>>>>> dccdaa1c
     "bignumber.js": "^7.2.1",
     "ethers": "^4.0.0-beta.1",
     "web3": "1.2.1",
