{
  "name": "@truffle/workflow-compile",
<<<<<<< HEAD
  "version": "2.1.12-next.1",
  "description": "Core workflow behavior for `truffle compile` command",
  "dependencies": {
    "@truffle/artifactor": "^4.0.38-next.1",
    "@truffle/compile-solidity": "^4.2.11-next.1",
    "@truffle/compile-vyper": "^1.0.35-next.1",
    "@truffle/config": "^1.2.5-next.1",
    "@truffle/expect": "^0.0.13-next.1",
    "@truffle/external-compile": "^1.0.21-next.1",
    "@truffle/resolver": "^5.0.20-next.1",
=======
  "version": "2.1.12",
  "description": "Core workflow behavior for `truffle compile` command",
  "dependencies": {
    "@truffle/artifactor": "^4.0.38",
    "@truffle/compile-solidity": "^4.2.11",
    "@truffle/compile-vyper": "^1.0.35",
    "@truffle/config": "^1.2.5",
    "@truffle/expect": "^0.0.12",
    "@truffle/external-compile": "^1.0.21",
    "@truffle/resolver": "^5.0.20",
>>>>>>> aba80c7b
    "fs-extra": "^7.0.1",
    "mkdirp": "^0.5.1"
  },
  "main": "index.js",
  "scripts": {
    "test": "mocha"
  },
  "repository": "https://github.com/trufflesuite/truffle/tree/master/packages/workflow-compile",
  "author": "Truffle Suite <inquiry@trufflesuite.com>",
  "license": "MIT",
  "bugs": {
    "url": "https://github.com/trufflesuite/truffle/issues"
  },
  "homepage": "https://github.com/trufflesuite/truffle/tree/master/packages/workflow-compile#readme",
  "publishConfig": {
    "access": "public"
  },
  "devDependencies": {
    "debug": "^4.1.1",
    "mocha": "5.2.0"
  }
}<|MERGE_RESOLUTION|>--- conflicted
+++ resolved
@@ -1,17 +1,5 @@
 {
   "name": "@truffle/workflow-compile",
-<<<<<<< HEAD
-  "version": "2.1.12-next.1",
-  "description": "Core workflow behavior for `truffle compile` command",
-  "dependencies": {
-    "@truffle/artifactor": "^4.0.38-next.1",
-    "@truffle/compile-solidity": "^4.2.11-next.1",
-    "@truffle/compile-vyper": "^1.0.35-next.1",
-    "@truffle/config": "^1.2.5-next.1",
-    "@truffle/expect": "^0.0.13-next.1",
-    "@truffle/external-compile": "^1.0.21-next.1",
-    "@truffle/resolver": "^5.0.20-next.1",
-=======
   "version": "2.1.12",
   "description": "Core workflow behavior for `truffle compile` command",
   "dependencies": {
@@ -19,10 +7,9 @@
     "@truffle/compile-solidity": "^4.2.11",
     "@truffle/compile-vyper": "^1.0.35",
     "@truffle/config": "^1.2.5",
-    "@truffle/expect": "^0.0.12",
+    "@truffle/expect": "^0.0.13-next.1",
     "@truffle/external-compile": "^1.0.21",
     "@truffle/resolver": "^5.0.20",
->>>>>>> aba80c7b
     "fs-extra": "^7.0.1",
     "mkdirp": "^0.5.1"
   },
