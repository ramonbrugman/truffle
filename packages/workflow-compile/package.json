{
  "name": "@truffle/workflow-compile",
<<<<<<< HEAD
  "version": "2.1.9-alphaTez.0",
  "description": "Core workflow behavior for `truffle compile` command",
  "dependencies": {
    "@truffle/artifactor": "^4.0.35-alphaTez.0",
    "@truffle/compile-solidity": "^4.2.8-alphaTez.0",
    "@truffle/compile-vyper": "^1.0.32-alphaTez.0",
    "@truffle/config": "^1.2.2-alphaTez.0",
    "@truffle/expect": "^0.0.13-alphaTez.0",
    "@truffle/external-compile": "^1.0.20-alphaTez.0",
    "@truffle/resolver": "^5.1.0-alphaTez.0",
=======
  "version": "2.1.9",
  "description": "Core workflow behavior for `truffle compile` command",
  "dependencies": {
    "@truffle/artifactor": "^4.0.35",
    "@truffle/compile-solidity": "^4.2.8",
    "@truffle/compile-vyper": "^1.0.32",
    "@truffle/config": "^1.2.2",
    "@truffle/expect": "^0.0.11",
    "@truffle/external-compile": "^1.0.18",
    "@truffle/resolver": "^5.0.17",
>>>>>>> 017c42f9
    "fs-extra": "^7.0.1",
    "mkdirp": "^0.5.1"
  },
  "main": "index.js",
  "scripts": {
    "test": "mocha"
  },
  "repository": "https://github.com/trufflesuite/truffle/tree/master/packages/workflow-compile",
  "author": "Truffle Suite <inquiry@trufflesuite.com>",
  "license": "MIT",
  "bugs": {
    "url": "https://github.com/trufflesuite/truffle/issues"
  },
  "homepage": "https://github.com/trufflesuite/truffle/tree/master/packages/workflow-compile#readme",
  "publishConfig": {
    "access": "public"
  },
  "devDependencies": {
    "debug": "^4.1.1",
    "mocha": "5.2.0"
  }
}<|MERGE_RESOLUTION|>--- conflicted
+++ resolved
@@ -1,17 +1,5 @@
 {
   "name": "@truffle/workflow-compile",
-<<<<<<< HEAD
-  "version": "2.1.9-alphaTez.0",
-  "description": "Core workflow behavior for `truffle compile` command",
-  "dependencies": {
-    "@truffle/artifactor": "^4.0.35-alphaTez.0",
-    "@truffle/compile-solidity": "^4.2.8-alphaTez.0",
-    "@truffle/compile-vyper": "^1.0.32-alphaTez.0",
-    "@truffle/config": "^1.2.2-alphaTez.0",
-    "@truffle/expect": "^0.0.13-alphaTez.0",
-    "@truffle/external-compile": "^1.0.20-alphaTez.0",
-    "@truffle/resolver": "^5.1.0-alphaTez.0",
-=======
   "version": "2.1.9",
   "description": "Core workflow behavior for `truffle compile` command",
   "dependencies": {
@@ -19,10 +7,9 @@
     "@truffle/compile-solidity": "^4.2.8",
     "@truffle/compile-vyper": "^1.0.32",
     "@truffle/config": "^1.2.2",
-    "@truffle/expect": "^0.0.11",
-    "@truffle/external-compile": "^1.0.18",
-    "@truffle/resolver": "^5.0.17",
->>>>>>> 017c42f9
+    "@truffle/expect": "^0.0.13-alphaTez.0",
+    "@truffle/external-compile": "^1.0.20-alphaTez.0",
+    "@truffle/resolver": "^5.1.0-alphaTez.0",
     "fs-extra": "^7.0.1",
     "mkdirp": "^0.5.1"
   },
