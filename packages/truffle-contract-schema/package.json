{
  "name": "truffle-contract-schema",
  "version": "3.0.0-beta.0",
  "description": "JSON schema for contract artifacts",
  "main": "index.js",
  "scripts": {
    "prepare": "cd spec && json2ts -i contract-object.spec.json -o ./index.d.ts",
    "test": "mocha"
  },
  "repository": {
    "type": "git",
    "url": "git+https://github.com/trufflesuite/truffle-schema.git"
  },
  "keywords": [
    "ethereum",
    "json",
    "schema",
    "contract",
    "artifacts"
  ],
  "author": "Tim Coulter <tim.coulter@consensys.net>",
  "license": "MIT",
  "bugs": {
    "url": "https://github.com/trufflesuite/truffle-schema/issues"
  },
  "homepage": "https://github.com/trufflesuite/truffle-schema#readme",
  "dependencies": {
    "ajv": "^5.1.1",
    "crypto-js": "^3.1.9-1",
    "debug": "^3.1.0"
  },
  "devDependencies": {
    "json-schema-to-typescript": "^5.5.0",
    "mocha": "5.2.0",
    "solc": "0.4.24"
  },
  "directories": {
    "spec": "./spec"
<<<<<<< HEAD
  }
=======
  },
  "gitHead": "07967b472112f1c771ebbc90319781454cf9331b"
>>>>>>> d5412f2d
}<|MERGE_RESOLUTION|>--- conflicted
+++ resolved
@@ -36,10 +36,6 @@
   },
   "directories": {
     "spec": "./spec"
-<<<<<<< HEAD
-  }
-=======
   },
   "gitHead": "07967b472112f1c771ebbc90319781454cf9331b"
->>>>>>> d5412f2d
 }