{
  "name": "@truffle/solidity-loader",
  "version": "0.1.42",
  "description": "A Webpack loader that uses Truffle to load and provision solidity contracts, with Truffle migrations.",
  "main": "index.js",
  "scripts": {
    "lintjs": "standard",
    "lintjs-fix": "standard --fix"
  },
  "repository": "https://github.com/trufflesuite/truffle/tree/master/packages/solidity-loader",
  "authors": [
    "John McDowall <john@kantan.io>",
    "Angello Pozo <angellopozo@gmail.com>"
  ],
  "license": "MIT",
  "dependencies": {
<<<<<<< HEAD
    "@truffle/config": "^1.2.3",
    "@truffle/core": "^5.1.1-alphaTez.0",
=======
    "@truffle/config": "^1.2.4",
    "@truffle/core": "^5.0.43",
>>>>>>> 18f422dc
    "chalk": "^1.1.3",
    "find-up": "^1.1.2",
    "loader-utils": "^1.1.0",
    "schema-utils": "^1.0.0"
  },
  "devDependencies": {
    "standard": "^11.0.1"
  },
  "publishConfig": {
    "access": "public"
  }
}<|MERGE_RESOLUTION|>--- conflicted
+++ resolved
@@ -14,13 +14,8 @@
   ],
   "license": "MIT",
   "dependencies": {
-<<<<<<< HEAD
-    "@truffle/config": "^1.2.3",
+    "@truffle/config": "^1.2.4",
     "@truffle/core": "^5.1.1-alphaTez.0",
-=======
-    "@truffle/config": "^1.2.4",
-    "@truffle/core": "^5.0.43",
->>>>>>> 18f422dc
     "chalk": "^1.1.3",
     "find-up": "^1.1.2",
     "loader-utils": "^1.1.0",
