--- conflicted
+++ resolved
@@ -1,10 +1,6 @@
 {
   "name": "@truffle/events",
-<<<<<<< HEAD
   "version": "0.1.0-tezos.0",
-=======
-  "version": "0.0.5",
->>>>>>> a4ab24fe
   "description": "Event system for Truffle",
   "main": "index.js",
   "keywords": [],
