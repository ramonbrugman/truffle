--- conflicted
+++ resolved
@@ -4,11 +4,7 @@
   "license": "MIT",
   "author": "g. nicholas d'andrea <gnidan@trufflesuite.com>",
   "repository": "https://github.com/trufflesuite/truffle/tree/master/packages/box",
-<<<<<<< HEAD
   "version": "1.1.0-tezos.0",
-=======
-  "version": "1.0.59",
->>>>>>> a4ab24fe
   "main": "dist/box.js",
   "scripts": {
     "build": "tsc",
@@ -17,13 +13,8 @@
   },
   "types": "./typings/index.d.ts",
   "dependencies": {
-<<<<<<< HEAD
     "@truffle/config": "^1.3.0-tezos.0",
-    "fs-extra": "6.0.1",
-=======
-    "@truffle/config": "^1.2.17",
     "fs-extra": "^8.1.0",
->>>>>>> a4ab24fe
     "github-download": "^0.5.0",
     "inquirer": "^7.0.0",
     "request": "^2.85.0",
