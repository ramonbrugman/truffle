var TaskError = require("./errors/taskerror");
var yargs = require("yargs/yargs");
var _ = require("lodash");
const version = require("../lib/version").info();
var OS = require("os");
const analytics = require("../lib/services/analytics");

function Command(commands) {
  this.commands = commands;

  var args = yargs();

  Object.keys(this.commands).forEach(function(command) {
    args = args.command(commands[command]);
  });

  this.args = args;
}

Command.prototype.getCommand = function(inputStrings, noAliases) {
  var argv = this.args.parse(inputStrings);

  if (argv._.length == 0) {
    return null;
  }

  var firstInputString = argv._[0];
  var chosenCommand = null;

  // If the command wasn't specified directly, go through a process
  // for inferring the command.
  if (this.commands[firstInputString]) {
    chosenCommand = firstInputString;
  } else if (noAliases !== true) {
    var currentLength = 1;
    var availableCommandNames = Object.keys(this.commands);

    // Loop through each letter of the input until we find a command
    // that uniquely matches.
    while (currentLength <= firstInputString.length) {
      // Gather all possible commands that match with the current length
      var possibleCommands = availableCommandNames.filter(function(
        possibleCommand
      ) {
        return (
          possibleCommand.substring(0, currentLength) ==
          firstInputString.substring(0, currentLength)
        );
      });

      // Did we find only one command that matches? If so, use that one.
      if (possibleCommands.length == 1) {
        chosenCommand = possibleCommands[0];
        break;
      }

      currentLength += 1;
    }
  }

  if (chosenCommand == null) {
    return null;
  }

  var command = this.commands[chosenCommand];

  return {
    name: chosenCommand,
    argv: argv,
    command: command
  };
};

Command.prototype.run = function(inputStrings, options, callback) {
  if (typeof options == "function") {
    callback = options;
    options = {};
  }

  const result = this.getCommand(inputStrings, options.noAliases);

  if (result == null) {
    return callback(
      new TaskError(
        "Cannot find command based on input: " + JSON.stringify(inputStrings)
      )
    );
  }

  var argv = result.argv;

  // Remove the task name itself.
  if (argv._) {
    argv._.shift();
  }

  // We don't need this.
  delete argv["$0"];

  // Some options might throw if options is a Config object. If so, let's ignore those options.
  var clone = {};
  Object.keys(options).forEach(function(key) {
    try {
      clone[key] = options[key];
    } catch (e) {
      // Do nothing with values that throw.
    }
  });

  options = _.extend(clone, argv);

  try {
    result.command.run(options, callback);
    analytics.send({
      command: result.name ? result.name : "other",
      args: result.argv._,
      version: version.bundle || "(unbundled) " + version.core
    });
  } catch (err) {
    callback(err);
  }
};

Command.prototype.displayGeneralHelp = function() {
  const { bundled, core } = version.info();
  this.args
    .usage(
      "Truffle v" +
<<<<<<< HEAD
        (version.bundle || version.core) +
=======
        (bundled || core) +
>>>>>>> 0162246b
        " - a development framework for Ethereum" +
        OS.EOL +
        OS.EOL +
        "Usage: truffle <command> [options]"
    )
    .epilog("See more at http://truffleframework.com/docs")
    .showHelp();
};

module.exports = Command;<|MERGE_RESOLUTION|>--- conflicted
+++ resolved
@@ -1,7 +1,7 @@
 var TaskError = require("./errors/taskerror");
 var yargs = require("yargs/yargs");
 var _ = require("lodash");
-const version = require("../lib/version").info();
+const { bundled, core } = require("../lib/version").info();
 var OS = require("os");
 const analytics = require("../lib/services/analytics");
 
@@ -114,7 +114,7 @@
     analytics.send({
       command: result.name ? result.name : "other",
       args: result.argv._,
-      version: version.bundle || "(unbundled) " + version.core
+      version: bundled || "(unbundled) " + core
     });
   } catch (err) {
     callback(err);
@@ -122,15 +122,10 @@
 };
 
 Command.prototype.displayGeneralHelp = function() {
-  const { bundled, core } = version.info();
   this.args
     .usage(
       "Truffle v" +
-<<<<<<< HEAD
-        (version.bundle || version.core) +
-=======
         (bundled || core) +
->>>>>>> 0162246b
         " - a development framework for Ethereum" +
         OS.EOL +
         OS.EOL +
