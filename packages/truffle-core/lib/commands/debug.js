--- conflicted
+++ resolved
@@ -119,11 +119,6 @@
 
         sessionPromise
           .then(async function(session) {
-<<<<<<< HEAD
-            debug("starting session function");
-
-=======
->>>>>>> 48225501
             function splitLines(str) {
               // We were splitting on OS.EOL, but it turns out on Windows,
               // in some environments (perhaps?) line breaks are still denoted by just \n
