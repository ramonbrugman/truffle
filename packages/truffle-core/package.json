{
  "name": "truffle-core",
  "namespace": "consensys",
  "version": "5.0.6",
  "description": "Core code for Truffle command line tool",
  "dependencies": {
    "app-module-path": "^2.2.0",
    "async": "2.6.1",
    "bip39": "^2.2.0",
    "chai": "4.2.0",
    "colors": "^1.1.2",
    "command-exists": "^1.2.8",
    "configstore": "^4.0.0",
    "cpr": "^0.4.3",
    "debug": "^4.1.0",
    "del": "^2.2.0",
    "diff": "1.4.0",
    "ethereumjs-wallet": "^0.6.2",
    "ethpm": "0.0.16",
    "ethpm-registry": "0.1.0-next.2",
    "fs-extra": "6.0.1",
    "ganache-core": "2.5.1",
    "hdkey": "^1.1.0",
    "lodash": "4.17.11",
    "mkdirp": "^0.5.1",
    "mocha": "5.2.0",
    "node-dir": "0.1.17",
    "node-emoji": "^1.8.1",
    "node-ipc": "^9.1.1",
    "original-require": "1.0.1",
    "safe-eval": "^0.4.1",
    "sane": "^4.0.2",
    "source-map-support": "^0.5.3",
    "spawn-args": "^0.1.0",
    "temp": "^0.8.3",
    "truffle-artifactor": "^4.0.6",
    "truffle-box": "^1.0.16",
    "truffle-compile": "^4.0.6",
    "truffle-config": "^1.1.5",
    "truffle-contract": "^4.0.7",
    "truffle-contract-sources": "^0.1.2",
    "truffle-debug-utils": "^1.0.10",
    "truffle-debugger": "^5.0.0",
    "truffle-deployer": "^3.0.6",
    "truffle-error": "^0.0.4",
    "truffle-expect": "^0.0.7",
    "truffle-init": "^1.0.7",
<<<<<<< HEAD
    "truffle-interface-adapter": "^1.0.0",
    "truffle-migrate": "^3.0.5",
    "truffle-provider": "^0.1.4",
=======
    "truffle-migrate": "^3.0.6",
    "truffle-provider": "^0.1.5",
>>>>>>> a81018c3
    "truffle-provisioner": "^0.1.2",
    "truffle-require": "^2.0.5",
    "truffle-resolver": "^5.0.6",
    "truffle-solidity-utils": "^1.2.2",
    "truffle-workflow-compile": "^2.0.6",
    "universal-analytics": "^0.4.17",
    "web3": "1.0.0-beta.37",
    "yargs": "^8.0.2"
  },
  "bin": {
    "truffle": "./cli.js",
    "truffle-exec": "./exec.js"
  },
  "scripts": {
    "test": "mocha ./test/** ./test/**/*"
  },
  "repository": "https://github.com/trufflesuite/truffle/tree/master/packages/truffle-core",
  "homepage": "https://github.com/ConsenSys/truffle",
  "bugs": {
    "url": "https://github.com/ConsenSys/truffle/issues"
  },
  "author": "consensys.net",
  "authors": [
    {
      "name": "Tim Coulter",
      "email": "tim@timothyjcoulter.com",
      "url": "https://github.com/tcoulter"
    }
  ],
  "devDependencies": {
    "glob": "^7.1.2",
    "ipfsd-ctl": "^0.21.0",
    "memorystream": "^0.3.1",
    "truffle-blockchain-utils": "^0.0.8"
  },
  "publishConfig": {
    "access": "public"
  },
  "gitHead": "b207efb3c1409746537293b3e0fc27350029188e"
}<|MERGE_RESOLUTION|>--- conflicted
+++ resolved
@@ -45,14 +45,9 @@
     "truffle-error": "^0.0.4",
     "truffle-expect": "^0.0.7",
     "truffle-init": "^1.0.7",
-<<<<<<< HEAD
     "truffle-interface-adapter": "^1.0.0",
-    "truffle-migrate": "^3.0.5",
-    "truffle-provider": "^0.1.4",
-=======
     "truffle-migrate": "^3.0.6",
     "truffle-provider": "^0.1.5",
->>>>>>> a81018c3
     "truffle-provisioner": "^0.1.2",
     "truffle-require": "^2.0.5",
     "truffle-resolver": "^5.0.6",
