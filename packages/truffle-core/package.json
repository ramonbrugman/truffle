--- conflicted
+++ resolved
@@ -45,12 +45,8 @@
     "truffle-error": "^0.0.4",
     "truffle-expect": "^0.0.7",
     "truffle-init": "^1.0.7",
-<<<<<<< HEAD
     "truffle-interface-adapter": "^1.0.0",
-    "truffle-migrate": "^3.0.6",
-=======
     "truffle-migrate": "^3.0.7",
->>>>>>> 28a888ca
     "truffle-provider": "^0.1.5",
     "truffle-provisioner": "^0.1.2",
     "truffle-require": "^2.0.5",
