--- conflicted
+++ resolved
@@ -29,13 +29,7 @@
     "truffle-expect": "^0.0.4"
   },
   "devDependencies": {
-<<<<<<< HEAD
-    "fs-extra": "^6.0.1",
-    "ganache-cli": "6.1.6",
-    "memorystream": "^0.3.1",
-=======
     "ganache-cli": "6.1.8",
->>>>>>> d3428919
     "mocha": "5.2.0",
     "truffle-reporters": "^1.0.0-beta.0",
     "truffle-workflow-compile": "^2.0.0-beta.0",
