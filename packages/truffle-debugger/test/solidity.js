import debugModule from "debug";
const debug = debugModule("test:solidity"); // eslint-disable-line no-unused-vars

import { assert } from "chai";

import Ganache from "ganache-cli";

import { prepareContracts } from "./helpers";
import Debugger from "lib/debugger";

import solidity from "lib/solidity/selectors";
import trace from "lib/trace/selectors";

const __SINGLE_CALL = `
pragma solidity ^0.4.18;

contract SingleCall {
  event Called();

  function run() public {
    emit Called();
  }
}
`;

const __NESTED_CALL = `pragma solidity ^0.4.18;

contract NestedCall {
  event First();
  event Second();

  // run()
  //   first()    1
  //     inner()  2
  //       event  3
  //              2
  //   second     1
  //     event    2
  //              1
  function run() public {
    first();
    second();
  }

  function first() public {
    inner();
  }

  function inner() public {
    emit First();
  }

  function second() public {
    emit Second();
  }

}
`;

let sources = {
  "SingleCall.sol": __SINGLE_CALL,
  "NestedCall.sol": __NESTED_CALL
};

describe("Solidity Debugging", function() {
<<<<<<< HEAD
  var provider;

  var abstractions;
  var artifacts;
  var files;

  before("Create Provider", async function() {
    provider = Ganache.provider({ seed: "debugger", gasLimit: 7000000 });
    web3 = new Web3(provider);
=======
  let provider, abstractions, artifacts, files;

  before("Create Provider", async function() {
    provider = Ganache.provider({ seed: "debugger", gasLimit: 7000000 });
>>>>>>> 145d49ac
  });

  before("Prepare contracts and artifacts", async function() {
    this.timeout(30000);

    let prepared = await prepareContracts(provider, sources);
    abstractions = prepared.abstractions;
    artifacts = prepared.artifacts;
    files = prepared.files;
  });

  it("exposes functionality to stop at breakpoints", async function() {
    // prepare
    let instance = await abstractions.NestedCall.deployed();
    let receipt = await instance.run();
    let txHash = receipt.tx;

    let bugger = await Debugger.forTx(txHash, {
      provider,
      files,
      contracts: artifacts
    });

    let session = bugger.connect();

    // at `second();`
    let source = await session.view(solidity.current.source);
    let breakpoint = { sourceId: source.id, line: 16 };

    session.addBreakpoint(breakpoint);

    do {
      session.continueUntilBreakpoint();

      if (!session.view(trace.finished)) {
        let range = await session.view(solidity.current.sourceRange);
        assert.equal(range.lines.start.line, 16);
      }
    } while (!session.view(trace.finished));
  });

  describe("Function Depth", function() {
    it("remains at 1 in absence of inner function calls", async function() {
      const maxExpected = 1;

      let instance = await abstractions.SingleCall.deployed();
      let receipt = await instance.run();
      let txHash = receipt.tx;

      let bugger = await Debugger.forTx(txHash, {
        provider,
        files,
        contracts: artifacts
      });

      let session = bugger.connect();
      var finished;

      do {
        session.stepNext();
        finished = session.view(trace.finished);

        let actual = session.view(solidity.current.functionDepth);

        assert.isAtMost(actual, maxExpected);
      } while (!finished);
    });

    it("spelunks correctly", async function() {
      // prepare
      let instance = await abstractions.NestedCall.deployed();
      let receipt = await instance.run();
      let txHash = receipt.tx;

      let bugger = await Debugger.forTx(txHash, {
        provider,
        files,
        contracts: artifacts
      });

      let session = bugger.connect();

      // follow functionDepth values in list
      // see source above
      let expectedDepthSequence = [1, 2, 3, 2, 1, 2, 1, -1];
      //end at -1 due to losing 2 from contract method return
      let actualSequence = [session.view(solidity.current.functionDepth)];

      var finished;

      do {
        session.stepNext();
        finished = session.view(trace.finished);

        let currentDepth = session.view(solidity.current.functionDepth);
        let lastKnown = actualSequence[actualSequence.length - 1];

        if (currentDepth !== lastKnown) {
          actualSequence.push(currentDepth);
        }
      } while (!finished);

      assert.deepEqual(actualSequence, expectedDepthSequence);
    });
  });
});<|MERGE_RESOLUTION|>--- conflicted
+++ resolved
@@ -63,7 +63,6 @@
 };
 
 describe("Solidity Debugging", function() {
-<<<<<<< HEAD
   var provider;
 
   var abstractions;
@@ -73,12 +72,6 @@
   before("Create Provider", async function() {
     provider = Ganache.provider({ seed: "debugger", gasLimit: 7000000 });
     web3 = new Web3(provider);
-=======
-  let provider, abstractions, artifacts, files;
-
-  before("Create Provider", async function() {
-    provider = Ganache.provider({ seed: "debugger", gasLimit: 7000000 });
->>>>>>> 145d49ac
   });
 
   before("Prepare contracts and artifacts", async function() {
