{
  "name": "truffle-debugger",
  "version": "4.1.0-beta.1",
  "description": "Core functionality for debugging Solidity files built with Truffle",
  "main": "dist/debugger.js",
  "scripts": {
    "docs": "esdoc",
    "prepare": "npm run build",
    "build": "webpack --config webpack/webpack.config.js",
    "start": "node ./webpack/dev-server.js",
    "test": "mocha-webpack --webpack-config webpack/webpack.config-test.js --recursive",
    "test:debug": "node --inspect ./node_modules/.bin/mocha-webpack --webpack-config webpack/webpack.config-test.js",
    "test:coverage": "nyc mocha-webpack --webpack-config webpack/webpack.config-test.js --recursive"
  },
  "keywords": [
    "ethereum",
    "truffle",
    "debugger",
    "solidity"
  ],
  "author": "Tim Coulter <tim.coulter@consenseys.net>",
  "license": "MIT",
  "dependencies": {
    "bn.js": "^4.11.8",
    "debug": "^3.1.0",
    "fast-levenshtein": "^2.0.6",
    "json-pointer": "^0.6.0",
    "redux": "^3.7.2",
    "redux-cli-logger": "^2.0.1",
    "redux-saga": "^0.16.0",
    "remote-redux-devtools": "^0.5.12",
    "reselect-tree": "^1.2.0",
<<<<<<< HEAD
    "truffle-code-utils": "^1.1.1",
    "truffle-decode-utils": "^1.0.0-beta.4",
    "truffle-decoder": "^1.0.0-beta.9",
=======
    "truffle-code-utils": "^1.1.2-beta.0",
>>>>>>> 4c08ca90
    "truffle-expect": "^0.0.4",
    "truffle-solidity-utils": "^1.1.2",
    "web3": "1.0.0-beta.35",
    "web3-eth-abi": "1.0.0-beta.35"
  },
  "devDependencies": {
    "async": "2.6.1",
    "babel-core": "^6.26.0",
    "babel-loader": "^7.1.2",
    "babel-plugin-transform-object-rest-spread": "^6.26.0",
    "babel-plugin-transform-runtime": "^6.23.0",
    "babel-preset-env": "^1.6.1",
    "babel-runtime": "^6.26.0",
    "chai": "^4.1.2",
    "change-case": "^3.0.2",
    "esdoc": "^1.0.4",
    "esdoc-ecmascript-proposal-plugin": "^1.0.0",
    "esdoc-standard-plugin": "^1.0.0",
    "express": "^4.16.2",
    "faker": "^4.1.0",
    "fs-extra": "6.0.1",
    "ganache-cli": "6.1.8",
    "istanbul-instrumenter-loader": "^3.0.1",
    "mocha": "5.2.0",
    "mocha-webpack": "^1.1.0",
    "node-interval-tree": "^1.3.3",
    "nyc": "^13.0.1",
    "remotedev-server": "^0.2.4",
    "truffle-artifactor": "^4.0.0-beta.1",
    "truffle-box": "^1.0.8-beta.1",
    "truffle-debug-utils": "^1.0.7-beta.0",
    "truffle-migrate": "^3.0.0-beta.1",
    "truffle-resolver": "^5.0.0-beta.1",
    "truffle-workflow-compile": "^2.0.0-beta.1",
    "webpack": "^3.8.1",
    "webpack-dev-middleware": "^2.0.4",
    "webpack-merge": "^4.1.1",
    "webpack-node-externals": "^1.6.0",
    "write-file-webpack-plugin": "^4.2.0"
  },
  "repository": {
    "type": "git",
    "url": "git+https://github.com/trufflesuite/truffle-debugger.git"
  },
  "bugs": {
    "url": "https://github.com/trufflesuite/truffle-debugger/issues"
  },
  "homepage": "https://github.com/trufflesuite/truffle-debugger#readme",
  "publishConfig": {
    "access": "public"
  },
  "gitHead": "07967b472112f1c771ebbc90319781454cf9331b"
}<|MERGE_RESOLUTION|>--- conflicted
+++ resolved
@@ -30,13 +30,9 @@
     "redux-saga": "^0.16.0",
     "remote-redux-devtools": "^0.5.12",
     "reselect-tree": "^1.2.0",
-<<<<<<< HEAD
-    "truffle-code-utils": "^1.1.1",
+    "truffle-code-utils": "^1.1.2-beta.0",
     "truffle-decode-utils": "^1.0.0-beta.4",
     "truffle-decoder": "^1.0.0-beta.9",
-=======
-    "truffle-code-utils": "^1.1.2-beta.0",
->>>>>>> 4c08ca90
     "truffle-expect": "^0.0.4",
     "truffle-solidity-utils": "^1.1.2",
     "web3": "1.0.0-beta.35",
