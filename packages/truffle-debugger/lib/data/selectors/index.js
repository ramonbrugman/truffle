--- conflicted
+++ resolved
@@ -381,12 +381,8 @@
 
     /**
      * data.current.address
-<<<<<<< HEAD
-     * Note: May be undefined (if in a constructor)
-=======
      * NOTE: this is the STORAGE address for the current call, not the CODE
      * address
->>>>>>> 88080fb7
      */
 
     address: createLeaf([evm.current.call], call => call.storageAddress),
@@ -588,14 +584,8 @@
         [
           "/proc/assignments",
           "./_",
-<<<<<<< HEAD
           "/current/functionDepth", //for pruning things too deep on stack
-          "/current/address", //for contract variables
-          "/current/dummyAddress" //for contract vars when in creation call
-=======
-          solidity.current.functionDepth, //for pruning things too deep on stack
           "/current/address" //for contract variables
->>>>>>> 88080fb7
         ],
 
         (assignments, identifiers, currentDepth, address) =>
