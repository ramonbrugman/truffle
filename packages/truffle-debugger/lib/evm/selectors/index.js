import debugModule from "debug";
const debug = debugModule("debugger:evm:selectors"); // eslint-disable-line no-unused-vars

import { createSelectorTree, createLeaf } from "reselect-tree";
import levenshtein from "fast-levenshtein";

import trace from "lib/trace/selectors";

import * as DecodeUtils from "truffle-decode-utils";
import {
  isCallMnemonic,
  isCreateMnemonic,
  isShortCallMnemonic,
  isDelegateCallMnemonicBroad
} from "lib/helpers";

function findContext({ address, binary }, instances, search, contexts) {
  let record;
  if (address) {
    record = instances[address];
    if (!record) {
      return { address };
    }
    binary = record.binary;
  } else {
    record = search(binary);
  }

  let context = contexts[(record || {}).context];

  return {
    ...context,
    binary
  };
}

/**
 * create EVM-level selectors for a given trace step selector
 * may specify additional selectors to include
 */
function createStepSelectors(step, state = null) {
  let base = {
    /**
     * .trace
     *
     * trace step info related to operation
     */
    trace: createLeaf([step], ({ gasCost, op, pc }) => ({ gasCost, op, pc })),

    /**
     * .programCounter
     */
    programCounter: createLeaf(["./trace"], step => step.pc),

    /**
     * .isJump
     */
    isJump: createLeaf(
      ["./trace"],
      step => step.op != "JUMPDEST" && step.op.indexOf("JUMP") == 0
    ),

    /**
     * .isCall
     *
     * whether the opcode will switch to another calling context
     */
    isCall: createLeaf(["./trace"], step => isCallMnemonic(step.op)),

    /**
     * .isShortCall
     *
     * for calls that only take 6 arguments instead of 7
     */
    isShortCall: createLeaf(["./trace"], step => isShortCallMnemonic(step.op)),

    /**
     * .isDelegateCallBroad
     *
     * for calls delegate storage
     */
    isDelegateCallBroad: createLeaf(["./trace"], step =>
      isDelegateCallMnemonicBroad(step.op)
    ),

    /**
     * .isCreate
     */
    isCreate: createLeaf(["./trace"], step => isCreateMnemonic(step.op)),

    /**
     * .isHalting
     *
     * whether the instruction halts or returns from a calling context
     */
    isHalting: createLeaf(
      ["./trace"],
      step => step.op == "STOP" || step.op == "RETURN"
    ),

    /**
<<<<<<< HEAD
     * .isContextChange
     * groups together calls, creates, and halts
     */
    isContextChange: createLeaf(
      ["./isCall", "./isCreate", "./isHalting"],
      (call, create, halt) => call || create || halt
=======
     * .touchesStorage
     *
     * whether the instruction involves storage
     */
    touchesStorage: createLeaf(
      ["./trace"],
      step => step.op == "SLOAD" || step.op == "SSTORE"
>>>>>>> 0578015a
    )
  };

  if (state) {
    const isRelative = path =>
      typeof path == "string" &&
      (path.startsWith("./") || path.startsWith("../"));

    if (isRelative(state)) {
      state = `../${state}`;
    }

    Object.assign(base, {
      /**
       * .callAddress
       *
       * address transferred to by call operation
       */
      callAddress: createLeaf(
        ["./isCall", state],

        (matches, { stack }) => {
          if (!matches) {
            return null;
          }

          let address = stack[stack.length - 2];
          return DecodeUtils.Conversion.toAddress(address);
        }
      ),

      /**
       * .createBinary
       *
       * binary code to execute via create operation
       */
      createBinary: createLeaf(
        ["./isCreate", state],

        (matches, { stack, memory }) => {
          if (!matches) {
            return null;
          }

          // Get the code that's going to be created from memory.
          // Note we multiply by 2 because these offsets are in bytes.
          const offset = parseInt(stack[stack.length - 2], 16) * 2;
          const length = parseInt(stack[stack.length - 3], 16) * 2;

          return "0x" + memory.join("").substring(offset, offset + length);
        }
      ),

      /**
       * .callData
       *
       * data passed to EVM call
       */
      callData: createLeaf(
        ["./isCall", "./isShortCall", state],
        (matches, short, { stack, memory }) => {
          if (!matches) {
            return null;
          }

          //if it's 6-argument call, the data start and offset will be one spot
          //higher in the stack than they would be for a 7-argument call, so
          //let's introduce an offset to handle this
          let argOffset = short ? 1 : 0;

          // Get the data from memory.
          // Note we multiply by 2 because these offsets are in bytes.
          const offset = parseInt(stack[stack.length - 4 + argOffset], 16) * 2;
          const length = parseInt(stack[stack.length - 5 + argOffset], 16) * 2;

          return "0x" + memory.join("").substring(offset, offset + length);
        }
      ),

      /**
       * .callContext
       *
       * context for what we're about to call into (or create)
       */
      callContext: createLeaf(
        [
          "./callAddress",
          "./createBinary",
          "/info/instances",
          "/info/binaries/search",
          "/info/contexts"
        ],
        (address, binary, instances, search, contexts) =>
          findContext({ address, binary }, instances, search, contexts)
      ),

      /**
       * .callsPrecompile
       *
       * is the call address to a precompiled contract?
       * HACK
       */
      callsPrecompile: createLeaf(
        ["./callAddress", "/info/contexts", "/info/instances"],

        (address, contexts, instances) => {
          if (!address) return null;

          let { context } = instances[address] || {};
          let { binary } = contexts[context] || {};
          return !binary;
        }
      ),

      /**
       * .storageAffected
       *
       * storage slot being stored to or loaded from
       * we do NOT prepend "0x"
       */
      storageAffected: createLeaf(
        ["./touchesStorage", state],

        (matches, { stack }) => {
          if (!matches) {
            return null;
          }

          return stack[stack.length - 1];
        }
      )
    });
  }

  return base;
}

const evm = createSelectorTree({
  /**
   * evm.state
   */
  state: state => state.evm,

  /**
   * evm.info
   */
  info: {
    /**
     * evm.info.contexts
     */
    contexts: createLeaf(["/state"], state => state.info.contexts.byContext),

    /**
     * evm.info.instances
     */
    instances: createLeaf(["/state"], state => state.info.instances.byAddress),

    /**
     * evm.info.binaries
     */
    binaries: {
      _: createLeaf(["/state"], state => state.info.contexts.byBinary),

      /**
       * evm.info.binaries.search
       *
       * returns function (binary) => context
       */
      search: createLeaf(["./_"], binaries => binary => {
        // search for a given binary based on levenshtein distances to
        // existing (known) context binaries.
        //
        // levenshtein distance is the number of textual modifications
        // (insert, change, delete) required to convert string a to b
        //
        // filter by a percentage threshold
        const threshold = 0.25;

        // skip levenshtein check for undefined binaries
        if (!binary || binary == "0x0") {
          return {};
        }

        const results = Object.entries(binaries)
          .map(([knownBinary, { context }]) => ({
            context,
            distance: levenshtein.get(knownBinary, binary)
          }))
          .filter(({ distance }) => distance <= binary.length * threshold)
          .sort(({ distance: a }, { distance: b }) => a - b);

        if (results[0]) {
          const { context } = results[0];
          return { context };
        }

        return {};
      })
    }
  },

  /**
   * evm.current
   */
  current: {
    /**
     * evm.current.callstack
     */
    callstack: state => state.evm.proc.callstack,

    /**
     * evm.current.call
     */
    call: createLeaf(
      ["./callstack"],

      stack => (stack.length ? stack[stack.length - 1] : {})
    ),

    /**
     * evm.current.context
     */
    context: createLeaf(
      ["./call", "/info/instances", "/info/binaries/search", "/info/contexts"],
      findContext
    ),

    /**
     * evm.current.state
     *
     * evm state info: as of last operation, before op defined in step
     */
    state: Object.assign(
      {},
      ...["depth", "error", "gas", "memory", "stack", "storage"].map(param => ({
        [param]: createLeaf([trace.step], step => step[param])
      }))
    ),

    /**
     * evm.current.step
     */
    step: {
      ...createStepSelectors(trace.step, "./state"),

      /*
       * evm.current.step.createdAddress
       *
       * address created by the current create step;
       * only exists for current, not next
       */
      createdAddress: createLeaf(
        ["./isCreate", "/nextOfSameDepth/state/stack"],
        (matches, stack) => {
          if (!matches) {
            return null;
          }
          let address = stack[stack.length - 1];
          return DecodeUtils.Conversion.toAddress(address);
        }
      )
    },

    /**
     * evm.current.codex (namespace)
     */
    codex: {
      /**
       * evm.current.codex (selector)
       * the whole codex! not that that's very much at the moment
       */
      _: createLeaf(["/state"], state => state.proc.codex),

      /**
       * evm.current.codex.storage
       * the current storage, as fetched from the codex... unless we're in a
       * failed creation call, then we just fall back on the state (which will
       * work, since nothing else can interfere with the storage of a failed
       * creation call!)
       */
      storage: createLeaf(
        ["./_", "../state/storage", "../call"],
        (codex, rawStorage, { storageAddress }) =>
          storageAddress === DecodeUtils.EVM.ZERO_ADDRESS
            ? rawStorage //HACK -- if zero address ignore the codex
            : codex.byAddress[storageAddress].storage
      )
    }
  },

  /**
   * evm.next
   */
  next: {
    /**
     * evm.next.state
     *
     * evm state as a result of next step operation
     */
    state: Object.assign(
      {},
      ...["depth", "error", "gas", "memory", "stack", "storage"].map(param => ({
        [param]: createLeaf([trace.next], step => step[param])
      }))
    ),

    /*
     * evm.next.step
     */
    step: createStepSelectors(trace.next, "./state")
  },

  /**
   * evm.nextOfSameDepth
   */
  nextOfSameDepth: {
    /**
     * evm.nextOfSameDepth.state
     *
     * evm state at the next step of same depth
     */
    state: Object.assign(
      {},
      ...["depth", "error", "gas", "memory", "stack", "storage"].map(param => ({
        [param]: createLeaf([trace.nextOfSameDepth], step => step[param])
      }))
    )
  }
});

export default evm;<|MERGE_RESOLUTION|>--- conflicted
+++ resolved
@@ -99,14 +99,15 @@
     ),
 
     /**
-<<<<<<< HEAD
      * .isContextChange
      * groups together calls, creates, and halts
      */
     isContextChange: createLeaf(
       ["./isCall", "./isCreate", "./isHalting"],
       (call, create, halt) => call || create || halt
-=======
+    ),
+
+    /*
      * .touchesStorage
      *
      * whether the instruction involves storage
@@ -114,7 +115,6 @@
     touchesStorage: createLeaf(
       ["./trace"],
       step => step.op == "SLOAD" || step.op == "SSTORE"
->>>>>>> 0578015a
     )
   };
 
