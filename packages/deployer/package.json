--- conflicted
+++ resolved
@@ -8,33 +8,19 @@
   "bugs": {
     "url": "https://github.com/trufflesuite/truffle/issues"
   },
-<<<<<<< HEAD
   "version": "3.0.38-alphaTez.0",
-=======
-  "version": "3.0.38",
->>>>>>> dccdaa1c
   "main": "index.js",
   "scripts": {
     "test": "mocha --no-warnings --timeout 10000 --exit"
   },
   "dependencies": {
-<<<<<<< HEAD
     "@truffle/contract": "^4.1.1-alphaTez.0",
     "@truffle/expect": "^0.0.14-alphaTez.0",
     "emittery": "^0.4.0"
   },
   "devDependencies": {
     "@truffle/reporters": "^2.0.1-alphaTez.0",
-    "@truffle/workflow-compile": "^2.1.10-alphaTez.0",
-=======
-    "@truffle/contract": "^4.0.37",
-    "@truffle/expect": "^0.0.12",
-    "emittery": "^0.4.0"
-  },
-  "devDependencies": {
-    "@truffle/reporters": "^1.0.15",
     "@truffle/workflow-compile": "^2.1.10",
->>>>>>> dccdaa1c
     "ganache-core": "2.7.0",
     "mocha": "5.2.0",
     "web3": "1.2.1"
