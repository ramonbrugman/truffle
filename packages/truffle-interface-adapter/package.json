--- conflicted
+++ resolved
@@ -18,17 +18,13 @@
   },
   "homepage": "https://github.com/trufflesuite/truffle#readme",
   "devDependencies": {
-<<<<<<< HEAD
-    "ganache-core": "2.5.5"
-=======
     "@types/bn.js": "^4.11.4",
     "@types/mocha": "^5.2.6",
     "@types/web3": "^1.0.18",
-    "ganache-core": "2.5.1",
+    "ganache-core": "2.5.5",
     "mocha": "^6.0.2",
     "ts-node": "^8.0.3",
     "typescript": "^3.3.3333"
->>>>>>> 3ea0912b
   },
   "dependencies": {
     "bn.js": "^4.11.8",
