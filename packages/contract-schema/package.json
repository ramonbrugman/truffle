--- conflicted
+++ resolved
@@ -14,13 +14,8 @@
     "spec": "./spec"
   },
   "scripts": {
-<<<<<<< HEAD
+    "build":  "bash ./scripts/generate-declarations",
     "prepare": "yarn run build",
-    "build":  "bash ./scripts/generate-declarations",
-=======
-    "build": "./scripts/generate-declarations",
-    "prepare": "yarn run build",
->>>>>>> 7c19713c
     "test": "mocha"
   },
   "typings": "./typings/index.d.ts",
