import debugModule from "debug";
const debug = debugModule("codec:decode:constant");

import * as Conversion from "@truffle/codec/conversion";
import * as Format from "@truffle/codec/format";
import read from "@truffle/codec/read";
import decodeValue from "./value";
<<<<<<< HEAD
import { ConstantDefinitionPointer } from "../types/pointer";
import { EvmInfo } from "../types/evm";
import { DecoderRequest } from "../types/request";
import { DecodingError } from "../decode/errors";
import BN from "bn.js";

export default function* decodeConstant(
  dataType: Types.Type,
  pointer: ConstantDefinitionPointer,
  info: EvmInfo
): Generator<DecoderRequest, Values.Result, Uint8Array> {
=======
import * as Pointer from "@truffle/codec/pointer";
import * as Evm from "@truffle/codec/evm";
import { DecoderRequest } from "@truffle/codec/types";
import { DecodingError } from "@truffle/codec/decode/errors";

export default function* decodeConstant(
  dataType: Format.Types.Type,
  pointer: Pointer.ConstantDefinitionPointer,
  info: Evm.EvmInfo
): Generator<DecoderRequest, Format.Values.Result, Uint8Array> {
>>>>>>> c433e1bd
  debug("pointer %o", pointer);

  //normally, we just dispatch to decodeValue.
  //for statically-sized bytes, however, we need to make a special case.
  //you see, decodeValue expects to find the bytes at the *beginning*
  //of the word, but readDefinition will put them at the *end* of the
  //word.  So we'll have to adjust things ourselves.

  if (dataType.typeClass === "bytes" && dataType.kind === "static") {
    let size = dataType.length;
    let word: Uint8Array;
    try {
      word = yield* read(pointer, info.state);
    } catch (error) {
      return {
        type: dataType,
        kind: "error" as const,
        error: (<DecodingError>error).error
      };
    }
    //not bothering to check padding; shouldn't be necessary
    let bytes = word.slice(Evm.Utils.WORD_SIZE - size);
    return {
      type: dataType,
      kind: "value" as const,
      value: {
        asHex: Conversion.toHexString(bytes)
      }
    }; //we'll skip including a raw value, as that would be meaningless
  }

  //otherwise, as mentioned, just dispatch to decodeValue
  debug("not a static bytes");
  return yield* decodeValue(dataType, pointer, info);
}<|MERGE_RESOLUTION|>--- conflicted
+++ resolved
@@ -5,19 +5,6 @@
 import * as Format from "@truffle/codec/format";
 import read from "@truffle/codec/read";
 import decodeValue from "./value";
-<<<<<<< HEAD
-import { ConstantDefinitionPointer } from "../types/pointer";
-import { EvmInfo } from "../types/evm";
-import { DecoderRequest } from "../types/request";
-import { DecodingError } from "../decode/errors";
-import BN from "bn.js";
-
-export default function* decodeConstant(
-  dataType: Types.Type,
-  pointer: ConstantDefinitionPointer,
-  info: EvmInfo
-): Generator<DecoderRequest, Values.Result, Uint8Array> {
-=======
 import * as Pointer from "@truffle/codec/pointer";
 import * as Evm from "@truffle/codec/evm";
 import { DecoderRequest } from "@truffle/codec/types";
@@ -28,7 +15,6 @@
   pointer: Pointer.ConstantDefinitionPointer,
   info: Evm.EvmInfo
 ): Generator<DecoderRequest, Format.Values.Result, Uint8Array> {
->>>>>>> c433e1bd
   debug("pointer %o", pointer);
 
   //normally, we just dispatch to decodeValue.
