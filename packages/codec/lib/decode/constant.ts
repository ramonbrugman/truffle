import debugModule from "debug";
const debug = debugModule("codec:decode:constant");

import * as CodecUtils from "@truffle/codec/utils";
import { Types, Values } from "@truffle/codec/format";
import read from "@truffle/codec/read";
import decodeValue from "./value";
<<<<<<< HEAD
import { ConstantDefinitionPointer } from "../types/pointer";
import { EvmInfo } from "../types/evm";
import { DecoderRequest } from "../types/request";
import { DecodingError } from "../decode/errors";
=======
import { ConstantDefinitionPointer} from "@truffle/codec/types/pointer";
import { EvmInfo } from "@truffle/codec/types/evm";
import { DecoderRequest } from "@truffle/codec/types/request";
import { DecodingError } from "@truffle/codec/decode/errors";
>>>>>>> dccdaa1c
import BN from "bn.js";

export default function* decodeConstant(
  dataType: Types.Type,
  pointer: ConstantDefinitionPointer,
  info: EvmInfo
): Generator<DecoderRequest, Values.Result, Uint8Array> {
  debug("pointer %o", pointer);

  //normally, we just dispatch to decodeValue.
  //for statically-sized bytes, however, we need to make a special case.
  //you see, decodeValue expects to find the bytes at the *beginning*
  //of the word, but readDefinition will put them at the *end* of the
  //word.  So we'll have to adjust things ourselves.

  if (dataType.typeClass === "bytes" && dataType.kind === "static") {
    let size = dataType.length;
    let word: Uint8Array;
    try {
      word = yield* read(pointer, info.state);
    } catch (error) {
      return {
        type: dataType,
        kind: "error" as const,
        error: (<DecodingError>error).error
      };
    }
    //not bothering to check padding; shouldn't be necessary
    let bytes = word.slice(CodecUtils.EVM.WORD_SIZE - size);
    return {
      type: dataType,
      kind: "value" as const,
      value: {
        asHex: CodecUtils.Conversion.toHexString(bytes)
      }
    }; //we'll skip including a raw value, as that would be meaningless
  }

  //otherwise, as mentioned, just dispatch to decodeValue
  debug("not a static bytes");
  return yield* decodeValue(dataType, pointer, info);
}<|MERGE_RESOLUTION|>--- conflicted
+++ resolved
@@ -5,17 +5,10 @@
 import { Types, Values } from "@truffle/codec/format";
 import read from "@truffle/codec/read";
 import decodeValue from "./value";
-<<<<<<< HEAD
-import { ConstantDefinitionPointer } from "../types/pointer";
-import { EvmInfo } from "../types/evm";
-import { DecoderRequest } from "../types/request";
-import { DecodingError } from "../decode/errors";
-=======
-import { ConstantDefinitionPointer} from "@truffle/codec/types/pointer";
+import { ConstantDefinitionPointer } from "@truffle/codec/types/pointer";
 import { EvmInfo } from "@truffle/codec/types/evm";
 import { DecoderRequest } from "@truffle/codec/types/request";
 import { DecodingError } from "@truffle/codec/decode/errors";
->>>>>>> dccdaa1c
 import BN from "bn.js";
 
 export default function* decodeConstant(
