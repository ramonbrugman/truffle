/**
 * # Truffle Codec
 *
 * This module provides low-level decoding and encoding functionality for
 * Solidity and the Solidity ABI.  Many parts of this module are intended
 * primarily for internal use by Truffle and so remain largely undocumented,
 * but some of its types are also output by @truffle/decoder, which provides
 * a higher-level interface to much of this module's functionality.
 *
 * ## If you're here from Truffle Decoder
 *
 * If you're coming here from [[@truffle/decoder]], you probably just want to
 * know about the parts that are relevant to you.  These are:
 *
 * * The "data" category (specifically [[Format]])
 * * The "output" and "enumerations" categories ([[CalldataDecoding]], [[LogDecoding]], et al., see below)
 * * The "errors" category (specifically [[UnknownUserDefinedTypeError]])
 *
 * Note that the data category is largely scarce in
 * documentation, although that's because it's largely self-explanatory.
 *
 * If you're not just here from Truffle Decoder, but are actually
 * interested in the lower-level workings, read on.
 *
 * ## How this module differs from Truffle Decoder
 *
 * Unlike Truffle Decoder, this library makes no network connections
 * and avoids dependencies that do.  Instead, its decoding functionality
 * is generator-based; calling one of the decoding functions returns a
 * generator.  This generator's `next()` function may return a finished
 * result, or it may return a request for more information.  It is up to
 * the caller to fulfill these requests -- say, by making a network
 * connection of its own.  This is how @truffle/decoder works; @truffle/codec
 * makes requests, and @truffle/decoder fulfills them by
 * looking up the necessary information on the blockchain.
 *
 * This library also provides additional functionality beyond what's used
 * by Truffle Decoder.  In particular, this library also exists to
 * support Truffle Debugger, and so it provides encoding functionality not
 * just for transactions, logs, and state variables, but also for Solidity
 * variables during transaction execution.  It provides functionality for
 * decoding Solidity's internal function pointers, which the debugger uses,
 * even though Truffle Decoder does not.
 *
 * (Note that circularity detection for memory structures has yet to be
 * implemented, but is coming soon.)
 *
 * There is also functionality for decoding return values and revert messages
 * (currently mostly unused, intended to be hooked up later) as well as some
 * rudimentary encoding functionality, although currently that's just used
 * internally.  A better interface for these things is intended for the future.
 *
 * ## How to use
 *
 * You should probably use [[@truffle/decoder]] instead, if your use case doesn't
 * preclude it.  This module has little documentation, where it has any at all,
 * and it's likely that parts of its interface may change (particularly
 * regarding allocation).  That said, if you truly need the functionality here,
 * Truffle Decoder can perhaps serve as something of a reference implementation
 * (and perhaps Truffle Debugger as well, though that code is much harder to
 * read or copy).
 *
 * @module @truffle/codec
 */ /** */

require("source-map-support/register");

//So, what shall codec export...?

//First: export the data format
import * as Format from "@truffle/codec/format";
export {
  /**
# Codec Output Format

## Module information

This module primarily defines TypeScript types for the output format
used in results provided by packages
`@truffle/decoder@^4.0.0` and `@truffle/codec@^0.1.0`.

See below for complete listing or continue reading
[Format information](#format-information) to learn about this format.

### How to import

Import either as part of Codec or by itself:

```typescript
// when importing entire Codec, use Codec.Format.*:
import * as Codec from "@truffle/codec";

// or import Format directly:
import { Format } from "@truffle/codec";
```

![Example struct decoding](media://example-struct-decoding.png)

## Format information

This format is intended for use in smart contract and dapp development
tools and libraries, and for use in display contexts, such as when
building on-screen components to show transaction and smart contract
state information.

This format seeks to provide an exhaustive schema for JavaScript
objects to encode **lossless**, **machine-readable** representations of
all possible Solidity and ABI data types and all possible values of those
types.

This format targets types and values understood by the
[Solidity programming language](https://solidity.readthedocs.io) and
the [Contract ABI specification](https://solidity.readthedocs.io/en/v0.5.3/abi-spec.html),
within the context of the [Ethereum Virtual Machine](https://ethereum.github.io/yellowpaper/paper.pdf)
(EVM) and in raw data for transactions and logs according to the
[Ethereum JSON RPC](https://github.com/ethereum/wiki/wiki/JSON-RPC).

Objects in this format may be deeply nested and/or contain circular
dependencies. As such, **do not** serialize objects in this format or
otherwise attempt to display them in full without considering potential
risk. **Objects in this format are for the machine to read, not humans!**
This module provides utilities for inspecting objects in this format,
including the **safe** [[Format.Utils.Inspect.ResultInspector]] wrapper
(for [util.inspect](https://nodejs.org/api/util.html#util_util_inspect_object_options)),
and the **unsafe** [[Format.Utils.Inspect.nativize]] function. For more
information, please see the documentation for those utilities.

### Specification

Individual decoded values are represented by objects of the type
[[Format.Values.Result]], which contain the following fields:
  1. `type`: This is a [[Format.Types.Type|`Type`]] object describing the value's
    type.  Each `Type` has a `typeClass` field describing the overall broad type,
    such as `"uint"` or `"bytes"`, together with additional information that gives
    the specific type.  For full detail, see [[Format.Types]].

  2. `kind`: This is either `"value"`, in which case the `Result` is a
    [[Format.Values.Value|`Value`]], or `"error"`, in which case the `Result` is an
    [[Format.Errors.ErrorResult|`ErrorResult`]].  In the former case, there will be
    a `value` field containin the decoded value.  In the latter case, there will be
    an `error` field indicating what went wrong.  *Warning*: When decoding a
    complex type, such as an array, mapping, or array, getting a kind of `"value"`
    does not necessarily mean the individual elements were decoded successfully.
    Even if the `Result` for the array (mapping, struct) as a whole has kind
    `"value"`, the elements might still have kind `"error"`.

  3. `value`: As mentioned, this is included when `kind` is equal to `"value"`.
    It contains information about the actual decoded value.  See
    [[Format.Values|`Format.Values`]] for more information.

  4. `error`: The alternative to `value`.  Generally includes information about
    the raw data that led to the error.  See [[Format.Errors|`Format.Errors`]] for
    more information.

  5. `reference`: This field is a debugger-only feature and does not
     apply to results returned by  @truffle/decoder, so it won't be documented here.

### Values vs. errors

It's worth taking a moment here to answer the question: What counts as a value,
and what counts as an error?

In general, the answer is that anything that can be generated via Solidity
alone (i.e. no assembly), with correctly-encoded inputs, and without making use
of compiler bugs, is a value, not an error.  That means that, for instance, the
following things are values, not errors:
  - A variable of contract type whose address does not actually hold a
    contract of that type;
  - An external function pointer that does not correspond to a valid
    function;
  - A string containing invalid UTF-8;
  - ..., etc.

By contrast, the following *are* errors:
  - A `bool` which is neither `false` (0) nor `true` (1);
  - An `enum` which is out of range;
  - ..., etc.

(You may be wondering about the enum case here, because if you go sufficiently
far back, to Solidity 0.4.4 or earlier, it *was* possible to generate
out-of-range enums without resorting to assembly or compiler bugs.  However,
enums are only supported in full mode (see
[Notes on decoding modes](../#decoding-modes)),
which only supports 0.4.12 and later, so
we consider out-of-range enums an error.  There are also additional technical
reasons why supporting out-of-range enums as a value would be difficult.)

There are three special cases here that are likely worthy of note.

Firstly, internal function pointers currently can't be meaningfully
decoded via @truffle/decoder.  However, they decode to a bare-bones value,
not an error, as it is (in a sense) our own fault that we can't decode
these, so it doesn't make sense to report an error, which would mean that
something is wrong with the encoded data itself.  This value that it
decodes to will give the program counter values it corresponds to, but
will not include the function name or defining class, as @truffle/decoder
is not presently capable of that.  For now, full decoding of internal
function pointers remains a debugger-only feature.

(When using the debugger, an invalid internal function pointer will decode to an
error.  However, when using @truffle/decoder, we have no way of discerning whether
the pointer is valid or not, so internal function pointers will always decode to
a value, if an uninformative one.)

Secondly, when decoding events, it is impossible to decode indexed parameters
of reference type.  Thus, these decode to an error
(`IndexedReferenceTypeError`, which see) rather than to a value.

Thirdly, the decoder is currently limited when it comes to decoding state
variables that are declared constant, and not all such variables are yet
supported in decoding; attempting to decode one of these that is not currently
supported will yield an error.

Similarly, there are various things that decode to errors for technical reasons.
Objects with encoded length fields larger than what fits in a JavaScript safe
integer, or pointed to by pointers with values larger than what fits in a
JavaScript safe integer, will decode to errors, even if they may technically be
legal.  Such cases are impractical to handle and should never come up in real
use so we decode them to errors.  Errors may also be returned in case of an
error in attempting to read the data to be decoded.

Finally, except when decoding events, we do not return an error if the pointers
in an ABI-encoded array or tuple are arranged in a nonstandard way, or if
strings or bytestrings are incorrectly padded, because it is not worth the
trouble to detect these conditions.


## Notes on this documentation

Most of this doesn't have explanatory documentation
because it's largely self-explanatory, but particularly
non-obvious parts have been documented for clarity.

A note on optional fields: A number of types or values
have optional fields.  These contain helpful
but non-essential information, or information which
for technical reasons we can't guarantee we can determine.

@category Data
   */
  Format
};

//now... various low-level stuff we want to export!
//the actual decoding functions and related errors
<<<<<<< HEAD
export { decodeVariable, decodeEvent, decodeCalldata } from "./core/decoding";
export { DecodingError, StopDecodingError } from "./decode/errors";

//the debugger needs to get its allocations, and deal with storage sizes
export {
  UnknownBaseContractIdError,
  getStorageAllocations,
  storageSize
} from "./allocate/storage";
export { getAbiAllocations } from "./allocate/abi";
export { getMemoryAllocations } from "./allocate/memory";
//and to read the stack
export { readStack } from "./read/stack";

//finally, let's export the low-level encoding functions, because why not, someone
//might want them :P
export { encodeAbi, encodeTupleAbi } from "./encode/abi";
export { encodeMappingKey } from "./encode/key";
//(actually we use at least one of these in tests atm so we'd better export!)
=======
export {
  decodeVariable,
  decodeEvent,
  decodeCalldata,
  decodeReturndata,
  decodeRevert
} from "./core";
export { DecodingError, StopDecodingError } from "./errors";
>>>>>>> ef57c774

//now: what types should we export? (other than the ones from ./format)
//public-facing types for the interface
export {
<<<<<<< HEAD
  ContractState,
  DecodedVariable,
  DecodedTransaction,
  DecodedLog,
  EventOptions
} from "./types/interface";
export * from "./types/decoding"; //all the decoding result types
export * from "./types/errors"; //the various errors we might throw

//for those who want more low-level stuff...
export { AstDefinition, AstReferences } from "./types/ast";
export { DataPointer } from "./types/pointer";
export { EvmInfo } from "./types/evm";
export {
  StorageAllocations,
  AbiAllocations,
  MemoryAllocations
} from "./types/allocation";
export { StorageLength } from "./types/storage";
//and for those who want *all* the types...
import * as InternalTypes from "./types";
export { InternalTypes }; //warning: not organized!
=======
  DecodingMode,
  CalldataDecoding,
  LogDecoding,
  FunctionDecoding,
  ConstructorDecoding,
  MessageDecoding,
  UnknownCallDecoding,
  UnknownCreationDecoding,
  EventDecoding,
  AnonymousDecoding,
  AbiArgument,
  DecoderRequest,
  StorageRequest,
  CodeRequest
} from "./types";
export * from "./common";

export { abifyCalldataDecoding, abifyLogDecoding } from "./abify";

// data locations - common
import * as Basic from "./basic";
import * as Bytes from "./bytes";
export {
  /**
   * For decoding of primitives and constants
   *
   * @protected
   */
  Basic,
  //Category: Common data location
  //[NOT making this an actual category for now
  //since there's nothing public in it]
  /**
   * Contains functions for dealing with raw bytestrings
   * @protected
   */
  Bytes
  //Category: Common data location
  //[NOT making this an actual category for now
  //since there's nothing public in it]
};

// data locations - abi
import * as AbiData from "./abi-data";
import * as Topic from "./topic";
export {
  /**
   * For allocation, encoding, and decoding of locations related to the ABI
   * (calldata in Solidity, events, etc.)
   *
   * @category ABI data location
   */
  AbiData,
  /**
   * For decoding of event topics
   *
   * @protected
   * @category ABI data location
   */
  Topic
};

// data locations - solidity
import * as MappingKey from "./mapping-key";
import * as Memory from "./memory";
import * as Special from "./special";
import * as Stack from "./stack";
import * as Storage from "./storage";
import * as AstConstant from "./ast-constant";

export {
  /**
   * For encoding mapping keys
   *
   * @protected
   * @category Solidity data location
   */
  MappingKey,
  /**
   * For allocation and decoding of memory data
   *
   * @category Solidity data location
   */
  Memory,
  /**
   * For decoding of special/magic variables
   *
   * @protected
   * @category Solidity data location
   */
  Special,
  /**
   * For decoding stack variables
   *
   * @category Solidity data location
   */
  Stack,
  /**
   * For allocation and decoding of storage variables
   *
   * @category Solidity data location
   */
  Storage,
  /**
   * For reading/decoding constants expressed as AST nodes
   *
   * @category Solidity data location
   */
  AstConstant
};

import * as Ast from "./ast";
export { Ast };

import * as Compiler from "./compiler";
export { Compiler };

import * as Contexts from "./contexts";
export { Contexts };

import * as Conversion from "./conversion";
export { Conversion };

import * as Pointer from "./pointer";
export { Pointer };

import * as Evm from "./evm";
export { Evm };
>>>>>>> ef57c774
<|MERGE_RESOLUTION|>--- conflicted
+++ resolved
@@ -243,27 +243,6 @@
 
 //now... various low-level stuff we want to export!
 //the actual decoding functions and related errors
-<<<<<<< HEAD
-export { decodeVariable, decodeEvent, decodeCalldata } from "./core/decoding";
-export { DecodingError, StopDecodingError } from "./decode/errors";
-
-//the debugger needs to get its allocations, and deal with storage sizes
-export {
-  UnknownBaseContractIdError,
-  getStorageAllocations,
-  storageSize
-} from "./allocate/storage";
-export { getAbiAllocations } from "./allocate/abi";
-export { getMemoryAllocations } from "./allocate/memory";
-//and to read the stack
-export { readStack } from "./read/stack";
-
-//finally, let's export the low-level encoding functions, because why not, someone
-//might want them :P
-export { encodeAbi, encodeTupleAbi } from "./encode/abi";
-export { encodeMappingKey } from "./encode/key";
-//(actually we use at least one of these in tests atm so we'd better export!)
-=======
 export {
   decodeVariable,
   decodeEvent,
@@ -272,35 +251,10 @@
   decodeRevert
 } from "./core";
 export { DecodingError, StopDecodingError } from "./errors";
->>>>>>> ef57c774
 
 //now: what types should we export? (other than the ones from ./format)
 //public-facing types for the interface
 export {
-<<<<<<< HEAD
-  ContractState,
-  DecodedVariable,
-  DecodedTransaction,
-  DecodedLog,
-  EventOptions
-} from "./types/interface";
-export * from "./types/decoding"; //all the decoding result types
-export * from "./types/errors"; //the various errors we might throw
-
-//for those who want more low-level stuff...
-export { AstDefinition, AstReferences } from "./types/ast";
-export { DataPointer } from "./types/pointer";
-export { EvmInfo } from "./types/evm";
-export {
-  StorageAllocations,
-  AbiAllocations,
-  MemoryAllocations
-} from "./types/allocation";
-export { StorageLength } from "./types/storage";
-//and for those who want *all* the types...
-import * as InternalTypes from "./types";
-export { InternalTypes }; //warning: not organized!
-=======
   DecodingMode,
   CalldataDecoding,
   LogDecoding,
@@ -428,5 +382,4 @@
 export { Pointer };
 
 import * as Evm from "./evm";
-export { Evm };
->>>>>>> ef57c774
+export { Evm };