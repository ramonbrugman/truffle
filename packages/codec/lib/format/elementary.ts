import BN from "bn.js";
import Big from "big.js";
<<<<<<< HEAD
import { Types } from "./types";

export namespace Elementary {
  //note that we often want an elementary *value*, and not an error!
  //so let's define those types too
  export type ElementaryValue =
    | UintValue
    | IntValue
    | BoolValue
    | BytesValue
    | AddressValue
    | StringValue
    | FixedValue
    | UfixedValue;
  //we don't include FixedValue or UfixedValue because those
  //aren't implemented yet
  export type BytesValue = BytesStaticValue | BytesDynamicValue;

  //Uints
  export interface UintValue {
    type: Types.UintType;
    kind: "value";
    value: {
      asBN: BN;
      rawAsBN?: BN;
    };
  }

  //Ints
  export interface IntValue {
    type: Types.IntType;
    kind: "value";
    value: {
      asBN: BN;
      rawAsBN?: BN;
    };
  }

  //Bools
  export interface BoolValue {
    type: Types.BoolType;
    kind: "value";
    value: {
      asBoolean: boolean;
    };
  }

  //bytes (static)
  export interface BytesStaticValue {
    type: Types.BytesTypeStatic;
    kind: "value";
    value: {
      asHex: string; //should be hex-formatted, with leading "0x"
      rawAsHex?: string;
    };
  }

  //bytes (dynamic)
  export interface BytesDynamicValue {
    type: Types.BytesTypeDynamic;
    kind: "value";
    value: {
      asHex: string; //should be hex-formatted, with leading "0x"
    };
  }

  //addresses
  export interface AddressValue {
    type: Types.AddressType;
    kind: "value";
    value: {
      asAddress: string; //should have 0x and be checksum-cased
      rawAsHex?: string;
    };
  }

  //strings
  //strings have a special new type as their value: StringValueInfo
  export interface StringValue {
    type: Types.StringType;
    kind: "value";
    value: StringValueInfo;
  }

  //these come in two types: valid strings and malformed strings
  export type StringValueInfo = StringValueInfoValid | StringValueInfoMalformed;

  //valid strings
  export interface StringValueInfoValid {
    kind: "valid";
    asString: string;
  }

  //malformed strings
  export interface StringValueInfoMalformed {
    kind: "malformed";
    asHex: string;
  }

  //Fixed & Ufixed
  export interface FixedValue {
    type: Types.FixedType;
    kind: "value";
    value: {
      asBig: Big;
      rawAsBig?: Big;
    };
  }

  export interface UfixedValue {
    type: Types.UfixedType;
    kind: "value";
    value: {
      asBig: Big;
      rawAsBig?: Big;
    };
  }
=======
import * as Types from "./types";

//note that we often want an elementary *value*, and not an error!
//so let's define those types too
/**
 * An elementary value
 *
 * @Category General categories
 */
export type ElementaryValue =
  | UintValue
  | IntValue
  | BoolValue
  | BytesValue
  | AddressValue
  | StringValue
  | FixedValue
  | UfixedValue;
/**
 * A bytestring value (static or dynamic)
 *
 * @Category Elementary types
 */
export type BytesValue = BytesStaticValue | BytesDynamicValue;

/**
 * An unsigned integer value
 *
 * @Category Elementary types
 */
export interface UintValue {
  type: Types.UintType;
  kind: "value";
  value: {
    asBN: BN;
    rawAsBN?: BN;
  };
}

/**
 * A signed integer value
 *
 * @Category Elementary types
 */
export interface IntValue {
  type: Types.IntType;
  kind: "value";
  value: {
    asBN: BN;
    rawAsBN?: BN;
  };
}

/**
 * A boolean value
 *
 * @Category Elementary types
 */
export interface BoolValue {
  type: Types.BoolType;
  kind: "value";
  value: {
    asBoolean: boolean;
  };
}

/**
 * A bytestring value (static length)
 *
 * @Category Elementary types
 */
export interface BytesStaticValue {
  type: Types.BytesTypeStatic;
  kind: "value";
  value: {
    /**
     * hex-formatted, with leading "0x"
     */
    asHex: string;
    rawAsHex?: string;
  };
}

/**
 * A bytestring value (dynamic length)
 *
 * @Category Elementary types
 */
export interface BytesDynamicValue {
  type: Types.BytesTypeDynamic;
  kind: "value";
  value: {
    /**
     * hex-formatted, with leading "0x"
     */
    asHex: string;
  };
}

/**
 * An address value
 *
 * @Category Elementary types
 */
export interface AddressValue {
  type: Types.AddressType;
  kind: "value";
  value: {
    /**
     * has leading "0x" and is checksum-cased
     */
    asAddress: string;
    /**
     * just a hex string, so no checksum
     */
    rawAsHex?: string;
  };
}

/**
 * A string value; see [[StringValueInfo]] for more detail
 *
 * @Category Elementary types
 */
export interface StringValue {
  type: Types.StringType;
  kind: "value";
  value: StringValueInfo;
}

/**
 * These come in two types: valid strings and malformed strings.
 *
 * @Category Elementary types
 */
export type StringValueInfo = StringValueInfoValid | StringValueInfoMalformed;

/**
 * This type of StringValueInfo represents a valid UTF-8 string.
 *
 * @Category Elementary types
 */
export interface StringValueInfoValid {
  kind: "valid";
  asString: string;
}

/**
 * This type of StringValueInfo represents a malformed string.
 *
 * @Category Elementary types
 */
export interface StringValueInfoMalformed {
  kind: "malformed";
  /**
   * hex-formatted, with leading "0x"
   */
  asHex: string;
}

/**
 * A signed fixed-point value
 *
 * @Category Elementary types
 */
export interface FixedValue {
  type: Types.FixedType;
  kind: "value";
  value: {
    asBig: Big;
    rawAsBig?: Big;
  };
}

/**
 * An unsigned fixed-point value
 *
 * @Category Elementary types
 */
export interface UfixedValue {
  type: Types.UfixedType;
  kind: "value";
  value: {
    asBig: Big;
    rawAsBig?: Big;
  };
>>>>>>> 849f9fdf
}<|MERGE_RESOLUTION|>--- conflicted
+++ resolved
@@ -1,124 +1,5 @@
 import BN from "bn.js";
 import Big from "big.js";
-<<<<<<< HEAD
-import { Types } from "./types";
-
-export namespace Elementary {
-  //note that we often want an elementary *value*, and not an error!
-  //so let's define those types too
-  export type ElementaryValue =
-    | UintValue
-    | IntValue
-    | BoolValue
-    | BytesValue
-    | AddressValue
-    | StringValue
-    | FixedValue
-    | UfixedValue;
-  //we don't include FixedValue or UfixedValue because those
-  //aren't implemented yet
-  export type BytesValue = BytesStaticValue | BytesDynamicValue;
-
-  //Uints
-  export interface UintValue {
-    type: Types.UintType;
-    kind: "value";
-    value: {
-      asBN: BN;
-      rawAsBN?: BN;
-    };
-  }
-
-  //Ints
-  export interface IntValue {
-    type: Types.IntType;
-    kind: "value";
-    value: {
-      asBN: BN;
-      rawAsBN?: BN;
-    };
-  }
-
-  //Bools
-  export interface BoolValue {
-    type: Types.BoolType;
-    kind: "value";
-    value: {
-      asBoolean: boolean;
-    };
-  }
-
-  //bytes (static)
-  export interface BytesStaticValue {
-    type: Types.BytesTypeStatic;
-    kind: "value";
-    value: {
-      asHex: string; //should be hex-formatted, with leading "0x"
-      rawAsHex?: string;
-    };
-  }
-
-  //bytes (dynamic)
-  export interface BytesDynamicValue {
-    type: Types.BytesTypeDynamic;
-    kind: "value";
-    value: {
-      asHex: string; //should be hex-formatted, with leading "0x"
-    };
-  }
-
-  //addresses
-  export interface AddressValue {
-    type: Types.AddressType;
-    kind: "value";
-    value: {
-      asAddress: string; //should have 0x and be checksum-cased
-      rawAsHex?: string;
-    };
-  }
-
-  //strings
-  //strings have a special new type as their value: StringValueInfo
-  export interface StringValue {
-    type: Types.StringType;
-    kind: "value";
-    value: StringValueInfo;
-  }
-
-  //these come in two types: valid strings and malformed strings
-  export type StringValueInfo = StringValueInfoValid | StringValueInfoMalformed;
-
-  //valid strings
-  export interface StringValueInfoValid {
-    kind: "valid";
-    asString: string;
-  }
-
-  //malformed strings
-  export interface StringValueInfoMalformed {
-    kind: "malformed";
-    asHex: string;
-  }
-
-  //Fixed & Ufixed
-  export interface FixedValue {
-    type: Types.FixedType;
-    kind: "value";
-    value: {
-      asBig: Big;
-      rawAsBig?: Big;
-    };
-  }
-
-  export interface UfixedValue {
-    type: Types.UfixedType;
-    kind: "value";
-    value: {
-      asBig: Big;
-      rawAsBig?: Big;
-    };
-  }
-=======
 import * as Types from "./types";
 
 //note that we often want an elementary *value*, and not an error!
@@ -305,5 +186,4 @@
     asBig: Big;
     rawAsBig?: Big;
   };
->>>>>>> 849f9fdf
 }