import debugModule from "debug";
const debug = debugModule("codec:format:utils:inspect");

import util from "util";
import * as Format from "@truffle/codec/format/common";
import * as Exception from "./exception";

//we'll need to write a typing for the options type ourself, it seems; just
//going to include the relevant properties here
interface InspectOptions {
  stylize?: (toMaybeColor: string, style?: string) => string;
  colors: boolean;
  breakLength: number;
}

//HACK -- inspect options are ridiculous, I swear >_>
function cleanStylize(options: InspectOptions) {
  return Object.assign(
    {},
    ...Object.entries(options).map(([key, value]) =>
      key === "stylize" ? {} : { [key]: value }
    )
  );
}

/**
 * This class is meant to be used with Node's
 * [util.inspect()](https://nodejs.org/api/util.html#util_util_inspect_object_options)
 * function.  Given a [[Format.Values.Result]] `value`, one can use
 * `new ResultInspector(value)` to create a ResultInspector for that value,
 * which can be used with util.inspect() to create a human-readable string
 * representing the value.
 *
 * @example
 * Suppose `value` is a Result.  In Node, the following would print to the
 * console a human-readable representation of `value`, with colors enabled,
 * no maximum depth, and no maximum array length, and lines (usually) no
 * longer than 80 characters:
 * ```javascript
 * console.log(
 *   util.inspect(
 *     new ResultInspector(value),
 *     {
 *       colors: true,
 *       depth: null,
 *       maxArrayLength: null,
 *       breakLength: 80
 *     }
 *   )
 * );
 * ```
 * Of course, there are many other ways to use util.inspect; see Node's
 * documentation, linked above, for more.
 */
export class ResultInspector {
  result: Format.Values.Result;
  constructor(result: Format.Values.Result) {
    this.result = result;
  }
  [util.inspect.custom](depth: number | null, options: InspectOptions): string {
    switch (this.result.kind) {
      case "value":
        switch (this.result.type.typeClass) {
          case "uint":
          case "int":
            return options.stylize(
              (<Format.Values.UintValue | Format.Values.IntValue>(
                this.result
              )).value.asBN.toString(),
              "number"
            );
          case "fixed":
          case "ufixed":
            //note: because this is just for display, we don't bother adjusting the magic values Big.NE or Big.PE;
            //we'll trust those to their defaults
            return options.stylize(
              (<Format.Values.FixedValue | Format.Values.UfixedValue>(
                this.result
              )).value.asBig.toString(),
              "number"
            );
          case "bool":
            return util.inspect(
              (<Format.Values.BoolValue>this.result).value.asBoolean,
              options
            );
          case "bytes":
            let hex = (<Format.Values.BytesValue>this.result).value.asHex;
            switch (this.result.type.kind) {
              case "static":
                return options.stylize(hex, "number");
              case "dynamic":
                return options.stylize(`hex'${hex.slice(2)}'`, "string");
            }
          case "address":
            return options.stylize(
              (<Format.Values.AddressValue>this.result).value.asAddress,
              "number"
            );
          case "string": {
            let coercedResult = <Format.Values.StringValue>this.result;
            switch (coercedResult.value.kind) {
              case "valid":
                return util.inspect(coercedResult.value.asString, options);
              case "malformed":
                //note: this will turn malformed utf-8 into replacement characters (U+FFFD)
                //note we need to cut off the 0x prefix
                return util.inspect(
                  Buffer.from(
                    coercedResult.value.asHex.slice(2),
                    "hex"
                  ).toString()
                );
            }
          }
          case "array": {
            let coercedResult = <Format.Values.ArrayValue>this.result;
            if (coercedResult.reference !== undefined) {
              return formatCircular(coercedResult.reference, options);
            }
            return util.inspect(
              coercedResult.value.map(element => new ResultInspector(element)),
              options
            );
          }
          case "mapping":
            return util.inspect(
              new Map(
                (<Format.Values.MappingValue>(
                  this.result
                )).value.map(({ key, value }) => [
                  new ResultInspector(key),
                  new ResultInspector(value)
                ])
              ),
              options
            );
          case "struct": {
            let coercedResult = <Format.Values.StructValue>this.result;
            if (coercedResult.reference !== undefined) {
              return formatCircular(coercedResult.reference, options);
            }
            return util.inspect(
              Object.assign(
                {},
                ...coercedResult.value.map(({ name, value }) => ({
                  [name]: new ResultInspector(value)
                }))
              ),
              options
            );
          }
          case "tuple": {
            let coercedResult = <Format.Values.TupleValue>this.result;
            //if everything is named, do same as with struct.
            //if not, just do an array.
            //(good behavior in the mixed case is hard, unfortunately)
            if (coercedResult.value.every(({ name }) => name)) {
              return util.inspect(
                Object.assign(
                  {},
                  ...coercedResult.value.map(({ name, value }) => ({
                    [name]: new ResultInspector(value)
                  }))
                ),
                options
              );
            } else {
              return util.inspect(
                coercedResult.value.map(
                  ({ value }) => new ResultInspector(value)
                ),
                options
              );
            }
          }
          case "type": {
            switch (this.result.type.type.typeClass) {
              case "contract":
                //same as struct case but w/o circularity check
                return util.inspect(
                  Object.assign(
                    {},
                    ...(<Format.Values.TypeValueContract>this.result).value.map(
                      ({ name, value }) => ({
                        [name]: new ResultInspector(value)
                      })
                    )
                  ),
                  options
                );
              case "enum": {
                return enumTypeName(this.result.type.type);
              }
            }
          }
          case "magic":
            return util.inspect(
              Object.assign(
                {},
                ...Object.entries(
                  (<Format.Values.MagicValue>this.result).value
                ).map(([key, value]) => ({ [key]: new ResultInspector(value) }))
              ),
              options
            );
          case "enum": {
            return enumFullName(<Format.Values.EnumValue>this.result); //not stylized
          }
          case "contract": {
            return util.inspect(
              new ContractInfoInspector(
                (<Format.Values.ContractValue>this.result).value
              ),
              options
            );
          }
          case "function":
            switch (this.result.type.visibility) {
              case "external": {
                let coercedResult = <Format.Values.FunctionExternalValue>(
                  this.result
                );
                let contractString = util.inspect(
                  new ContractInfoInspector(coercedResult.value.contract),
                  { ...cleanStylize(options), colors: false }
                );
                let firstLine: string;
                switch (coercedResult.value.kind) {
                  case "known":
                    firstLine = `[Function: ${coercedResult.value.abi.name} of`;
                    break;
                  case "invalid":
                  case "unknown":
                    firstLine = `[Function: Unknown selector ${coercedResult.value.selector} of`;
                    break;
                }
                let secondLine = `${contractString}]`;
                let breakingSpace =
                  firstLine.length + secondLine.length + 1 > options.breakLength
                    ? "\n"
                    : " ";
                //now, put it together
                return options.stylize(
                  firstLine + breakingSpace + secondLine,
                  "special"
                );
              }
              case "internal": {
                let coercedResult = <Format.Values.FunctionInternalValue>(
                  this.result
                );
                switch (coercedResult.value.kind) {
                  case "function":
<<<<<<< HEAD
                    return options.stylize(
                      `[Function: ${coercedResult.value.definedIn.typeName}.${coercedResult.value.name}]`,
                      "special"
                    );
=======
                    if (coercedResult.value.definedIn) {
                      return options.stylize(
                        `[Function: ${coercedResult.value.definedIn.typeName}.${coercedResult.value.name}]`,
                        "special"
                      );
                    } else {
                      return options.stylize(
                        `[Function: ${coercedResult.value.name}]`,
                        "special"
                      );
                    }
>>>>>>> f9339e35
                  case "exception":
                    return coercedResult.value.deployedProgramCounter === 0
                      ? options.stylize(`[Function: <zero>]`, "special")
                      : options.stylize(`[Function: assert(false)]`, "special");
                  case "unknown":
                    let firstLine = `[Function: decoding not supported (raw info:`;
                    let secondLine = `deployed PC=${coercedResult.value.deployedProgramCounter}, constructor PC=${coercedResult.value.constructorProgramCounter})]`;
                    let breakingSpace =
                      firstLine.length + secondLine.length + 1 >
                      options.breakLength
                        ? "\n"
                        : " ";
                    //now, put it together
                    return options.stylize(
                      firstLine + breakingSpace + secondLine,
                      "special"
                    );
                }
              }
            }
        }
      case "error": {
        debug("this.result: %O", this.result);
        let errorResult = <Format.Errors.ErrorResult>this.result; //the hell?? why couldn't it make this inference??
        switch (errorResult.error.kind) {
          case "UintPaddingError":
            return `Uint has incorrect padding (expected padding: ${errorResult.error.paddingType}) (raw value ${errorResult.error.raw})`;
          case "IntPaddingError":
            return `Int has incorrect padding (expected padding: ${errorResult.error.paddingType}) (raw value ${errorResult.error.raw})`;
          case "UintPaddingError":
            return `Ufixed has (expected padding: ${errorResult.error.paddingType}) (raw value ${errorResult.error.raw})`;
          case "FixedPaddingError":
            return `Fixed has incorrect padding (expected padding: ${errorResult.error.paddingType}) (raw value ${errorResult.error.raw})`;
          case "BoolOutOfRangeError":
            return `Invalid boolean (numeric value ${errorResult.error.rawAsBN.toString()})`;
          case "BoolPaddingError":
            return `Boolean has incorrect padding (expected padding: ${errorResult.error.paddingType}) (raw value ${errorResult.error.raw})`;
          case "BytesPaddingError":
            return `Bytestring has extra trailing bytes (padding error) (raw value ${errorResult.error.raw})`;
          case "AddressPaddingError":
            return `Address has incorrect padding (expected padding: ${errorResult.error.paddingType}) (raw value ${errorResult.error.raw})`;
          case "EnumOutOfRangeError":
            return `Invalid ${enumTypeName(
              errorResult.error.type
            )} (numeric value ${errorResult.error.rawAsBN.toString()})`;
          case "EnumPaddingError":
            return `Enum ${enumTypeName(
              errorResult.error.type
            )} has incorrect padding (expected padding: ${
              errorResult.error.paddingType
            }) (raw value ${errorResult.error.raw})`;
          case "EnumNotFoundDecodingError":
            return `Unknown enum type ${enumTypeName(
              errorResult.error.type
            )} of id ${
              errorResult.error.type.id
            } (numeric value ${errorResult.error.rawAsBN.toString()})`;
          case "ContractPaddingError":
            return `Contract address has incorrect padding (expected padding: ${errorResult.error.paddingType}) (raw value ${errorResult.error.raw})`;
          case "FunctionExternalNonStackPaddingError":
            return `External function has incorrect padding (expected padding: ${errorResult.error.paddingType}) (raw value ${errorResult.error.raw})`;
          case "FunctionExternalStackPaddingError":
            return `External function address or selector has extra leading bytes (padding error) (raw address ${errorResult.error.rawAddress}, raw selector ${errorResult.error.rawSelector})`;
          case "FunctionInternalPaddingError":
            return `Internal function has incorrect padding (expected padding: ${errorResult.error.paddingType}) (raw value ${errorResult.error.raw})`;
          case "NoSuchInternalFunctionError":
            return `Invalid function (Deployed PC=${errorResult.error.deployedProgramCounter}, constructor PC=${errorResult.error.constructorProgramCounter}) of contract ${errorResult.error.context.typeName}`;
          case "DeployedFunctionInConstructorError":
            return `Deployed-style function (PC=${errorResult.error.deployedProgramCounter}) in constructor`;
          case "MalformedInternalFunctionError":
            return `Malformed internal function w/constructor PC only (value: ${errorResult.error.constructorProgramCounter})`;
          case "IndexedReferenceTypeError": //for this one we'll bother with some line-wrapping
            let firstLine = `Cannot decode indexed parameter of reference type ${errorResult.error.type.typeClass}`;
            let secondLine = `(raw value ${errorResult.error.raw})`;
            let breakingSpace =
              firstLine.length + secondLine.length + 1 > options.breakLength
                ? "\n"
                : " ";
            return firstLine + breakingSpace + secondLine;
          case "OverlongArraysAndStringsNotImplementedError":
            return `Array or string is too long (length ${errorResult.error.lengthAsBN.toString()}); decoding is not supported`;
          case "OverlargePointersNotImplementedError":
            return `Pointer is too large (value ${errorResult.error.pointerAsBN.toString()}); decoding is not supported`;
          case "UserDefinedTypeNotFoundError":
          case "UnsupportedConstantError":
          case "UnusedImmutableError":
          case "ReadErrorStack":
          case "ReadErrorStorage":
          case "ReadErrorBytes":
            return Exception.message(errorResult.error); //yay, these five are already defined!
        }
      }
    }
  }
}

//these get their own class to deal with a minor complication
class ContractInfoInspector {
  value: Format.Values.ContractValueInfo;
  constructor(value: Format.Values.ContractValueInfo) {
    this.value = value;
  }
  [util.inspect.custom](depth: number | null, options: InspectOptions): string {
    switch (this.value.kind) {
      case "known":
        return (
          options.stylize(this.value.address, "number") +
          ` (${this.value.class.typeName})`
        );
      case "unknown":
        return (
          options.stylize(this.value.address, "number") + " of unknown class"
        );
    }
  }
}

function enumTypeName(enumType: Format.Types.EnumType) {
  return (
    (enumType.kind === "local" ? enumType.definingContractName + "." : "") +
    enumType.typeName
  );
}

//this function will be used in the future for displaying circular
//structures
function formatCircular(loopLength: number, options: InspectOptions): string {
  return options.stylize(`[Circular (=up ${loopLength})]`, "special");
}

function enumFullName(value: Format.Values.EnumValue): string {
  switch (value.type.kind) {
    case "local":
      return `${value.type.definingContractName}.${value.type.typeName}.${value.value.name}`;
    case "global":
      return `${value.type.typeName}.${value.value.name}`;
  }
}

/**
 * WARNING! Do NOT use this function in real code unless you
 * absolutely have to!  Using it in controlled tests is fine,
 * but do NOT use it in real code if you have any better option!
 * See [[nativize]] for why!
 */
export function nativizeVariables(variables: {
  [name: string]: Format.Values.Result;
}): { [name: string]: any } {
  return Object.assign(
    {},
    ...Object.entries(variables).map(([name, value]) => {
      try {
        return { [name]: nativize(value) };
      } catch (_) {
        return undefined; //I guess??
      }
    })
  );
}

//HACK! Avoid using!
/**
 * WARNING! Do NOT use this function in real code unless you absolutely have
 * to!  Using it in controlled tests is fine, but do NOT use it in real code if
 * you have any better option!
 *
 * This function is a giant hack.  It will throw exceptions on numbers that
 * don't fit in a Javascript number.  It loses various information.  It was
 * only ever written to support our hacked-together watch expression system,
 * and later repurposed to make testing easier.
 *
 * If you are not doing something as horrible as evaluating user-inputted
 * Javascript expressions meant to operate upon Solidity variables, then you
 * probably have a better option than using this in real code!
 *
 * (For instance, if you just want to nicely print individual values, without
 * attempting to first operate on them via Javascript expressions, we have the
 * [[ResultInspector]] class, which can be used with Node's
 * [util.inspect()](https://nodejs.org/api/util.html#util_util_inspect_object_options)
 * to do exactly that.)
 *
 * Remember, the decoder output format was made to be machine-readable.  It
 * shouldn't be too hard for you to process.  If it comes to it, copy-paste
 * this code and dehackify it for your use case, which hopefully is more
 * manageable than the one that caused us to write this.
 */
export function nativize(result: Format.Values.Result): any {
  return nativizeWithTable(result, []);
}

function nativizeWithTable(
  result: Format.Values.Result,
  seenSoFar: any[]
): any {
  if (result.kind === "error") {
    debug("ErrorResult: %O", result);
    switch (result.error.kind) {
      case "BoolOutOfRangeError":
        return true;
      default:
        return undefined;
    }
  }
  //NOTE: for simplicity, only arrays & structs will call nativizeWithTable;
  //other containers will just call nativize because they can get away with it
  //(only things that can *be* circular need nativizeWithTable, not things that
  //can merely *contain* circularities)
  switch (result.type.typeClass) {
    case "uint":
    case "int":
      return (<Format.Values.UintValue | Format.Values.IntValue>(
        result
      )).value.asBN.toNumber(); //WARNING
    case "bool":
      return (<Format.Values.BoolValue>result).value.asBoolean;
    case "bytes":
      return (<Format.Values.BytesValue>result).value.asHex;
    case "address":
      return (<Format.Values.AddressValue>result).value.asAddress;
    case "string": {
      let coercedResult = <Format.Values.StringValue>result;
      switch (coercedResult.value.kind) {
        case "valid":
          return coercedResult.value.asString;
        case "malformed":
          // this will turn malformed utf-8 into replacement characters (U+FFFD) (WARNING)
          // note we need to cut off the 0x prefix
          return Buffer.from(
            coercedResult.value.asHex.slice(2),
            "hex"
          ).toString();
      }
    }
    case "fixed":
    case "ufixed":
      //HACK: Big doesn't have a toNumber() method, so we convert to string and then parse with Number
      //NOTE: we don't bother setting the magic variables Big.NE or Big.PE first, as the choice of
      //notation shouldn't affect the result (can you believe I have to write this? @_@)
      return Number(
        (<Format.Values.FixedValue | Format.Values.UfixedValue>(
          result
        )).value.asBig.toString()
      ); //WARNING
    case "array": {
      let coercedResult = <Format.Values.ArrayValue>result;
      if (coercedResult.reference === undefined) {
        //we need to do some pointer stuff here, so let's first create our new
        //object we'll be pointing to
        //[we don't want to alter the original accidentally so let's clone a bit]
        let output: any[] = [...coercedResult.value];
        //now, we can't use a map here, or we'll screw things up!
        //we want to *mutate* output, not replace it with a new object
        for (let index in output) {
          output[index] = nativizeWithTable(output[index], [
            output,
            ...seenSoFar
          ]);
        }
        return output;
      } else {
        return seenSoFar[coercedResult.reference - 1];
      }
    }
    case "mapping":
      return Object.assign(
        {},
        ...(<Format.Values.MappingValue>result).value.map(({ key, value }) => ({
          [nativize(key).toString()]: nativize(value)
        }))
      );
    case "struct": {
      let coercedResult = <Format.Values.StructValue>result;
      if (coercedResult.reference === undefined) {
        //we need to do some pointer stuff here, so let's first create our new
        //object we'll be pointing to
        let output = Object.assign(
          {},
          ...(<Format.Values.StructValue>result).value.map(
            ({ name, value }) => ({
              [name]: value //we *don't* nativize yet!
            })
          )
        );
        //now, we can't use a map here, or we'll screw things up!
        //we want to *mutate* output, not replace it with a new object
        for (let name in output) {
          output[name] = nativizeWithTable(output[name], [
            output,
            ...seenSoFar
          ]);
        }
        return output;
      } else {
        return seenSoFar[coercedResult.reference - 1];
      }
    }
    case "type":
      switch (result.type.type.typeClass) {
        case "contract":
          return Object.assign(
            {},
            ...(<Format.Values.TypeValueContract>result).value.map(
              ({ name, value }) => ({
                [name]: nativize(value)
              })
            )
          );
        case "enum":
          return Object.assign(
            {},
            ...(<Format.Values.TypeValueEnum>result).value.map(enumValue => ({
              [enumValue.value.name]: nativize(enumValue)
            }))
          );
      }
    case "tuple":
      return (<Format.Values.TupleValue>result).value.map(({ value }) =>
        nativize(value)
      );
    case "magic":
      return Object.assign(
        {},
        ...Object.entries(
          (<Format.Values.MagicValue>result).value
        ).map(([key, value]) => ({ [key]: nativize(value) }))
      );
    case "enum":
      return enumFullName(<Format.Values.EnumValue>result);
    case "contract":
      return (<Format.Values.ContractValue>result).value.address; //we no longer include additional info
    case "function":
      switch (result.type.visibility) {
        case "external": {
          let coercedResult = <Format.Values.FunctionExternalValue>result;
          switch (coercedResult.value.kind) {
            case "known":
              return `${coercedResult.value.contract.class.typeName}(${coercedResult.value.contract.address}).${coercedResult.value.abi.name}`;
            case "invalid":
              return `${coercedResult.value.contract.class.typeName}(${coercedResult.value.contract.address}).call(${coercedResult.value.selector}...)`;
            case "unknown":
              return `${coercedResult.value.contract.address}.call(${coercedResult.value.selector}...)`;
          }
        }
        case "internal": {
          let coercedResult = <Format.Values.FunctionInternalValue>result;
          switch (coercedResult.value.kind) {
            case "function":
<<<<<<< HEAD
              return `${coercedResult.value.definedIn.typeName}.${coercedResult.value.name}`;
=======
              if (coercedResult.value.definedIn) {
                return `${coercedResult.value.definedIn.typeName}.${coercedResult.value.name}`;
              } else {
                return coercedResult.value.name;
              }
>>>>>>> f9339e35
            case "exception":
              return coercedResult.value.deployedProgramCounter === 0
                ? `<zero>`
                : `assert(false)`;
            case "unknown":
              return `<decoding not supported>`;
          }
        }
      }
  }
}<|MERGE_RESOLUTION|>--- conflicted
+++ resolved
@@ -252,12 +252,6 @@
                 );
                 switch (coercedResult.value.kind) {
                   case "function":
-<<<<<<< HEAD
-                    return options.stylize(
-                      `[Function: ${coercedResult.value.definedIn.typeName}.${coercedResult.value.name}]`,
-                      "special"
-                    );
-=======
                     if (coercedResult.value.definedIn) {
                       return options.stylize(
                         `[Function: ${coercedResult.value.definedIn.typeName}.${coercedResult.value.name}]`,
@@ -269,7 +263,6 @@
                         "special"
                       );
                     }
->>>>>>> f9339e35
                   case "exception":
                     return coercedResult.value.deployedProgramCounter === 0
                       ? options.stylize(`[Function: <zero>]`, "special")
@@ -617,15 +610,11 @@
           let coercedResult = <Format.Values.FunctionInternalValue>result;
           switch (coercedResult.value.kind) {
             case "function":
-<<<<<<< HEAD
-              return `${coercedResult.value.definedIn.typeName}.${coercedResult.value.name}`;
-=======
               if (coercedResult.value.definedIn) {
                 return `${coercedResult.value.definedIn.typeName}.${coercedResult.value.name}`;
               } else {
                 return coercedResult.value.name;
               }
->>>>>>> f9339e35
             case "exception":
               return coercedResult.value.deployedProgramCounter === 0
                 ? `<zero>`
