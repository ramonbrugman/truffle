--- conflicted
+++ resolved
@@ -27,15 +27,9 @@
 }
 
 export function getAbiAllocations(
-<<<<<<< HEAD
-  userDefinedTypes: Types.TypesById
-): Allocations.AbiAllocations {
-  let allocations: Allocations.AbiAllocations = {};
-=======
   userDefinedTypes: Format.Types.TypesById
 ): Allocation.AbiAllocations {
   let allocations: Allocation.AbiAllocations = {};
->>>>>>> 42a46c00
   for (const dataType of Object.values(userDefinedTypes)) {
     if (dataType.typeClass === "struct") {
       try {
@@ -53,17 +47,10 @@
 }
 
 function allocateStruct(
-<<<<<<< HEAD
-  dataType: Types.StructType,
-  userDefinedTypes: Types.TypesById,
-  existingAllocations: Allocations.AbiAllocations
-): Allocations.AbiAllocations {
-=======
   dataType: Format.Types.StructType,
   userDefinedTypes: Format.Types.TypesById,
   existingAllocations: Allocation.AbiAllocations
 ): Allocation.AbiAllocations {
->>>>>>> 42a46c00
   debug("allocating struct: %O", dataType);
   //NOTE: dataType here should be a *stored* type!
   //it is up to the caller to take care of this
@@ -79,19 +66,11 @@
 //not worth the effort to detect them.  However on mappings or internal functions, we'll vomit (allocate null)
 function allocateMembers(
   parentId: string,
-<<<<<<< HEAD
-  members: Types.NameTypePair[],
-  userDefinedTypes: Types.TypesById,
-  existingAllocations: Allocations.AbiAllocations,
-  start: number = 0
-): Allocations.AbiAllocations {
-=======
   members: Format.Types.NameTypePair[],
   userDefinedTypes: Format.Types.TypesById,
   existingAllocations: Allocation.AbiAllocations,
   start: number = 0
 ): Allocation.AbiAllocations {
->>>>>>> 42a46c00
   let dynamic: boolean = false;
   //note that we will mutate the start argument also!
 
@@ -149,15 +128,9 @@
 //both will be undefined if type is a mapping or internal function
 //third return value is resulting allocations, INCLUDING the ones passed in
 function abiSizeAndAllocate(
-<<<<<<< HEAD
-  dataType: Types.Type,
-  userDefinedTypes: Types.TypesById,
-  existingAllocations?: Allocations.AbiAllocations
-=======
   dataType: Format.Types.Type,
   userDefinedTypes: Format.Types.TypesById,
   existingAllocations?: Allocation.AbiAllocations
->>>>>>> 42a46c00
 ): AbiAllocationInfo {
   switch (dataType.typeClass) {
     case "bool":
@@ -240,18 +213,6 @@
     }
 
     case "struct": {
-<<<<<<< HEAD
-      let allocations: Allocations.AbiAllocations = existingAllocations;
-      let allocation: Allocations.AbiAllocation | null | undefined =
-        allocations[dataType.id];
-      if (allocation === undefined) {
-        //if we don't find an allocation, we'll have to do the allocation ourselves
-        const storedType = <Types.StructType>userDefinedTypes[dataType.id];
-        if (!storedType) {
-          throw new UnknownUserDefinedTypeError(
-            dataType.id,
-            TypeUtils.typeString(dataType)
-=======
       let allocations: Allocation.AbiAllocations = existingAllocations;
       let allocation: Allocation.AbiAllocation | null | undefined =
         allocations[dataType.id];
@@ -264,7 +225,6 @@
           throw new Common.UnknownUserDefinedTypeError(
             dataType.id,
             Format.Types.typeString(dataType)
->>>>>>> 42a46c00
           );
         }
         debug("storedType: %O", storedType);
@@ -316,12 +276,6 @@
 }
 
 //assumes you've already done allocation! don't use if you haven't!
-<<<<<<< HEAD
-export function abiSizeInfo(
-  dataType: Types.Type,
-  allocations?: Allocations.AbiAllocations
-): Allocations.AbiSizeInfo {
-=======
 /**
  * @protected
  */
@@ -329,7 +283,6 @@
   dataType: Format.Types.Type,
   allocations?: Allocation.AbiAllocations
 ): Allocation.AbiSizeInfo {
->>>>>>> 42a46c00
   let { size, dynamic } = abiSizeAndAllocate(dataType, null, allocations);
   //the above line should work fine... as long as allocation is already done!
   //the middle argument, userDefinedTypes, is only needed during allocation
@@ -385,11 +338,7 @@
       if (contractNode) {
         const linearizedBaseContracts = contractNode.linearizedBaseContracts;
         node = linearizedBaseContracts.reduceRight(
-<<<<<<< HEAD
-          (foundNode: AstDefinition, baseContractId: number) => {
-=======
           (foundNode: Ast.AstNode, baseContractId: number) => {
->>>>>>> 42a46c00
             if (foundNode !== undefined) {
               return foundNode; //once we've found something, we don't need to keep looking
             }
@@ -420,11 +369,7 @@
   if (allocationMode === "full") {
     //get the parameters; how this works depends on whether we're looking at
     //a normal function or a getter
-<<<<<<< HEAD
-    let parameters: AstDefinition[];
-=======
     let parameters: Ast.AstNode[];
->>>>>>> 42a46c00
     switch (node.nodeType) {
       case "FunctionDefinition":
         parameters = node.parameters.parameters;
@@ -437,11 +382,7 @@
     id = node.id.toString();
     parameterTypes = parameters.map(parameter => ({
       name: parameter.name,
-<<<<<<< HEAD
-      type: MakeType.definitionToType(parameter, compiler) //if node is defined, compiler had also better be!
-=======
       type: Format.Utils.MakeType.definitionToType(parameter, compiler) //if node is defined, compiler had also better be!
->>>>>>> 42a46c00
     }));
     //now: perform the allocation!
     try {
@@ -518,11 +459,7 @@
   if (contractNode) {
     const linearizedBaseContracts = contractNode.linearizedBaseContracts;
     node = linearizedBaseContracts.reduceRight(
-<<<<<<< HEAD
-      (foundNode: AstDefinition, baseContractId: number) => {
-=======
       (foundNode: Ast.AstNode, baseContractId: number) => {
->>>>>>> 42a46c00
         if (foundNode !== undefined) {
           return foundNode; //once we've found something, we don't need to keep looking
         }
@@ -554,21 +491,13 @@
   //and overall position (for later reconstruction)
   let indexed: EventParameterInfo[];
   let nonIndexed: EventParameterInfo[];
-<<<<<<< HEAD
-  let abiAllocation: Allocations.AbiAllocation; //the untransformed allocation for the non-indexed parameters
-=======
   let abiAllocation: Allocation.AbiAllocation; //the untransformed allocation for the non-indexed parameters
->>>>>>> 42a46c00
   if (allocationMode === "full") {
     let id = node.id.toString();
     let parameters = node.parameters.parameters;
     parameterTypes = parameters.map(definition => ({
       //note: if node is defined, compiler had better be defined, too!
-<<<<<<< HEAD
-      type: MakeType.definitionToType(definition, compiler),
-=======
       type: Format.Utils.MakeType.definitionToType(definition, compiler),
->>>>>>> 42a46c00
       name: definition.name,
       indexed: definition.indexed
     }));
@@ -593,11 +522,7 @@
     //THIS IS DELIBERATELY NOT AN ELSE
     id = "-1"; //fake irrelevant ID
     parameterTypes = abiEntry.inputs.map(abiParameter => ({
-<<<<<<< HEAD
-      type: MakeType.abiParameterToType(abiParameter),
-=======
       type: Format.Utils.MakeType.abiParameterToType(abiParameter),
->>>>>>> 42a46c00
       name: abiParameter.name,
       indexed: abiParameter.indexed
     }));
@@ -636,11 +561,7 @@
     })
   );
   //finally: weave these back together
-<<<<<<< HEAD
-  let argumentsAllocation: Allocations.EventArgumentAllocation[] = [];
-=======
   let argumentsAllocation: Allocation.EventArgumentAllocation[] = [];
->>>>>>> 42a46c00
   for (let parameter of parameterTypes) {
     let arrayToGrabFrom = parameter.indexed
       ? indexedArgumentsAllocation
@@ -707,13 +628,8 @@
 
 //note: returns undefined if undefined is passed in
 function defaultConstructorAllocation(
-<<<<<<< HEAD
-  constructorContext: DecoderContext
-): Allocations.CalldataAllocation | undefined {
-=======
   constructorContext: Contexts.DecoderContext
 ): Allocation.CalldataAllocation | undefined {
->>>>>>> 42a46c00
   if (!constructorContext) {
     return undefined;
   }
@@ -728,21 +644,12 @@
 }
 
 export function getCalldataAllocations(
-<<<<<<< HEAD
-  contracts: Allocations.ContractAllocationInfo[],
-  referenceDeclarations: AstReferences,
-  userDefinedTypes: Types.TypesById,
-  abiAllocations: Allocations.AbiAllocations
-): Allocations.CalldataAllocations {
-  let allocations: Allocations.CalldataAllocations = {
-=======
   contracts: Allocation.ContractAllocationInfo[],
   referenceDeclarations: Ast.AstNodes,
   userDefinedTypes: Format.Types.TypesById,
   abiAllocations: Allocation.AbiAllocations
 ): Allocation.CalldataAllocations {
   let allocations: Allocation.CalldataAllocations = {
->>>>>>> 42a46c00
     constructorAllocations: {},
     functionAllocations: {}
   };
@@ -772,44 +679,6 @@
   abi: Abi.Abi,
   contractNode: Ast.AstNode | undefined,
   contextHash: string,
-<<<<<<< HEAD
-  referenceDeclarations: AstReferences,
-  userDefinedTypes: Types.TypesById,
-  abiAllocations: Allocations.AbiAllocations,
-  compiler: CompilerVersion | undefined
-): Allocations.EventAllocationTemporary[] {
-  return abi
-    .filter((abiEntry: AbiTypes.AbiEntry) => abiEntry.type === "event")
-    .map(
-      (abiEntry: AbiTypes.EventAbiEntry) =>
-        abiEntry.anonymous
-          ? {
-              topics: AbiUtils.topicsCount(abiEntry),
-              allocation: allocateEvent(
-                abiEntry,
-                contractNode,
-                contextHash,
-                referenceDeclarations,
-                userDefinedTypes,
-                abiAllocations,
-                compiler
-              )
-            }
-          : {
-              selector: AbiUtils.abiSelector(abiEntry),
-              topics: AbiUtils.topicsCount(abiEntry),
-              allocation: allocateEvent(
-                abiEntry,
-                contractNode,
-                contextHash,
-                referenceDeclarations,
-                userDefinedTypes,
-                abiAllocations,
-                compiler
-              )
-            }
-    );
-=======
   referenceDeclarations: Ast.AstNodes,
   userDefinedTypes: Format.Types.TypesById,
   abiAllocations: Allocation.AbiAllocations,
@@ -844,26 +713,16 @@
             )
           }
   );
->>>>>>> 42a46c00
 }
 
 //note: constructor context is ignored by this function; no need to pass it in
 export function getEventAllocations(
-<<<<<<< HEAD
-  contracts: Allocations.ContractAllocationInfo[],
-  referenceDeclarations: AstReferences,
-  userDefinedTypes: Types.TypesById,
-  abiAllocations: Allocations.AbiAllocations
-): Allocations.EventAllocations {
-  let allocations: Allocations.EventAllocations = {};
-=======
   contracts: Allocation.ContractAllocationInfo[],
   referenceDeclarations: Ast.AstNodes,
   userDefinedTypes: Format.Types.TypesById,
   abiAllocations: Allocation.AbiAllocations
 ): Allocation.EventAllocations {
   let allocations: Allocation.EventAllocations = {};
->>>>>>> 42a46c00
   for (let { abi, deployedContext, contractNode, compiler } of contracts) {
     if (!deployedContext) {
       continue;
