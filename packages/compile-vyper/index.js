--- conflicted
+++ resolved
@@ -14,74 +14,6 @@
 
 const VYPER_PATTERN = "**/*.{vy,v.py,vyper.py}";
 
-<<<<<<< HEAD
-// -------- TODO: Common with @truffle/compile-solidity --------
-
-const compile = {};
-
-// contracts_directory: String. Directory where .sol files can be found.
-// quiet: Boolean. Suppress output. Defaults to false.
-// strict: Boolean. Return compiler warnings as errors. Defaults to false.
-compile.all = function (options, callback) {
-  find_contracts(options.contracts_directory, function (err, files) {
-    if (err) return callback(err);
-
-    options.paths = files;
-    compile.with_dependencies(options, callback);
-  });
-};
-
-// contracts_directory: String. Directory where .sol files can be found.
-// build_directory: String. Optional. Directory where .sol.js files can be found. Only required if `all` is false.
-// all: Boolean. Compile all sources found. Defaults to true. If false, will compare sources against built files
-//      in the build directory to see what needs to be compiled.
-// quiet: Boolean. Suppress output. Defaults to false.
-// strict: Boolean. Return compiler warnings as errors. Defaults to false.
-compile.necessary = function (options, callback) {
-  options.logger = options.logger || console;
-
-  Profiler.updated(options, function (err, updated) {
-    if (err) return callback(err);
-
-    if (updated.length === 0 && options.quiet !== true) {
-      return callback(null, [], {});
-    }
-
-    options.paths = updated;
-    compile.with_dependencies(options, callback);
-  });
-};
-
-compile.display = function (paths, options) {
-  if (!Array.isArray(paths)) {
-    paths = Object.keys(paths);
-  }
-
-  const sourceFileNames = paths.sort().map(contract => {
-    if (path.isAbsolute(contract)) {
-      return `.${path.sep}${path.relative(
-        options.working_directory,
-        contract
-      )}`;
-    }
-
-    return contract;
-  });
-  options.events.emit("compile:sourcesToCompile", sourceFileNames);
-};
-
-// -------- End of common with @truffle/compile-solidity --------
-
-// Check that vyper is available, save its version
-function checkVyper(callback) {
-  exec("vyper --version", function (err, stdout, stderr) {
-    if (err)
-      return callback(`${colors.red("Error executing vyper:")}\n${stderr}`);
-
-    compiler.version = stdout.trim();
-
-    callback(null);
-=======
 // Check that vyper is available, save its version
 function checkVyper() {
   return new Promise((resolve, reject) => {
@@ -92,7 +24,6 @@
       compiler.version = stdout.trim();
       resolve();
     });
->>>>>>> f9339e35
   });
 }
 
@@ -117,15 +48,7 @@
 
     var outputs = stdout.split(/\r?\n/);
 
-<<<<<<< HEAD
-    const compiled_contract = outputs.reduce(function (
-      contract,
-      output,
-      index
-    ) {
-=======
     const compiledContract = outputs.reduce((contract, output, index) => {
->>>>>>> f9339e35
       return Object.assign(contract, { [formats[index]]: output });
     },
     {});
@@ -190,20 +113,6 @@
   };
 }
 
-<<<<<<< HEAD
-// Check that vyper is available then forward to internal compile function
-function compileVyper(options, callback) {
-  // filter out non-vyper paths
-  options.paths = options.paths.filter(function (path) {
-    return minimatch(path, VYPER_PATTERN);
-  });
-
-  // no vyper files found, no need to check vyper
-  if (options.paths.length === 0) return callback(null, {}, []);
-
-  checkVyper(function (err) {
-    if (err) return callback(err);
-=======
 const Compile = {
   // Check that vyper is available then forward to internal compile function
   async sources({ sources = [], options }) {
@@ -214,7 +123,6 @@
     if (vyperFiles.length === 0) {
       return { compilations: [] };
     }
->>>>>>> f9339e35
 
     await checkVyper();
     return await compileAll({
@@ -252,16 +160,6 @@
       return { compilations: [] };
     }
 
-<<<<<<< HEAD
-// wrapper for compile.all. only updates contracts_directory to find .vy
-compileVyper.all = function (options, callback) {
-  return compile.all(updateContractsDirectory(options), callback);
-};
-
-// wrapper for compile.necessary. only updates contracts_directory to find .vy
-compileVyper.necessary = function (options, callback) {
-  return compile.necessary(updateContractsDirectory(options), callback);
-=======
     // filter out only Vyper files
     const updatedVyperPaths = updated.filter(path => {
       return path.match(/\.vy$|\.v.py$|\.vyper.py$/);
@@ -289,7 +187,6 @@
     });
     options.events.emit("compile:sourcesToCompile", { sourceFileNames });
   }
->>>>>>> f9339e35
 };
 
 module.exports = {
