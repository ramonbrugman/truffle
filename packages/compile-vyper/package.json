--- conflicted
+++ resolved
@@ -10,11 +10,7 @@
     "test": "mocha"
   },
   "dependencies": {
-<<<<<<< HEAD
     "@truffle/compile-common": "^0.2.6-alphaTez.3",
-=======
-    "@truffle/compile-solidity": "^4.2.19",
->>>>>>> 1bc5b042
     "async": "2.6.1",
     "colors": "^1.1.2",
     "minimatch": "^3.0.4"
