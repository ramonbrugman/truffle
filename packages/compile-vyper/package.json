--- conflicted
+++ resolved
@@ -4,31 +4,19 @@
   "license": "MIT",
   "author": "Evgeniy Filatov <evgeniyfilatov@gmail.com>",
   "repository": "https://github.com/trufflesuite/truffle/tree/master/packages/compile-vyper",
-<<<<<<< HEAD
-  "version": "1.0.33",
-=======
   "version": "1.0.35",
->>>>>>> 26ccd93b
   "main": "index.js",
   "scripts": {
     "test": "mocha"
   },
   "dependencies": {
-<<<<<<< HEAD
     "@truffle/compile-common": "^0.2.1",
-=======
-    "@truffle/compile-solidity": "^4.2.11",
->>>>>>> 26ccd93b
     "async": "2.6.1",
     "colors": "^1.1.2",
     "minimatch": "^3.0.4"
   },
   "devDependencies": {
-<<<<<<< HEAD
-    "@truffle/config": "^1.2.3",
-=======
     "@truffle/config": "^1.2.5",
->>>>>>> 26ccd93b
     "mocha": "5.2.0"
   },
   "keywords": [
