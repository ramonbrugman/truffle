{
  "name": "@truffle/config",
<<<<<<< HEAD
  "version": "1.2.5-next.1",
=======
  "version": "1.2.5",
>>>>>>> aba80c7b
  "description": "Utility for interacting with truffle-config.js files",
  "main": "dist/index.js",
  "types": "dist/index.d.ts",
  "scripts": {
    "build": "tsc",
    "prepare": "yarn build",
    "test": "yarn build && mocha --exit -r ts-node/register test/**/*.test.ts"
  },
  "repository": "https://github.com/trufflesuite/truffle/tree/master/packages/config",
  "keywords": [
    "ethereum",
    "truffle",
    "config"
  ],
  "author": "Tim Coulter <tim@trufflesuite.com>",
  "license": "MIT",
  "bugs": {
    "url": "https://github.com/trufflesuite/truffle/issues"
  },
  "homepage": "https://github.com/trufflesuite/truffle/tree/master/packages/config#readme",
  "devDependencies": {
    "@types/configstore": "^4.0.0",
    "@types/find-up": "^2.1.0",
    "@types/node": "^12.7.7",
    "@types/sinon": "^7.0.13",
    "mocha": "6.2.0",
    "sinon": "^7.5.0",
    "ts-node": "^8.4.1",
    "typescript": "^3.6.3"
  },
  "dependencies": {
<<<<<<< HEAD
    "@truffle/error": "^0.0.8-next.1",
    "@truffle/provider": "^0.2.1-next.1",
=======
    "@truffle/error": "^0.0.7",
    "@truffle/provider": "^0.2.1",
>>>>>>> aba80c7b
    "configstore": "^4.0.0",
    "find-up": "^2.1.0",
    "lodash": "^4.17.13",
    "module": "^1.2.5",
    "original-require": "1.0.1"
  },
  "publishConfig": {
    "access": "public"
  }
}<|MERGE_RESOLUTION|>--- conflicted
+++ resolved
@@ -1,10 +1,6 @@
 {
   "name": "@truffle/config",
-<<<<<<< HEAD
-  "version": "1.2.5-next.1",
-=======
   "version": "1.2.5",
->>>>>>> aba80c7b
   "description": "Utility for interacting with truffle-config.js files",
   "main": "dist/index.js",
   "types": "dist/index.d.ts",
@@ -36,13 +32,8 @@
     "typescript": "^3.6.3"
   },
   "dependencies": {
-<<<<<<< HEAD
     "@truffle/error": "^0.0.8-next.1",
-    "@truffle/provider": "^0.2.1-next.1",
-=======
-    "@truffle/error": "^0.0.7",
     "@truffle/provider": "^0.2.1",
->>>>>>> aba80c7b
     "configstore": "^4.0.0",
     "find-up": "^2.1.0",
     "lodash": "^4.17.13",
