import fs from "fs";
import path from "path";
import gql from "graphql-tag";
import { TruffleDB } from "truffle-db";
import { ArtifactsLoader } from "truffle-db/loaders/artifacts";
import { generateId } from "truffle-db/helpers";
import * as Contracts from "@truffle/workflow-compile/new";
import Migrate from "@truffle/migrate";
import { Environment } from "@truffle/environment";
import Config from "@truffle/config";
import Ganache from "ganache-core"
import Web3 from "web3";
import * as fse from "fs-extra";
<<<<<<< HEAD
import { shimBytecode } from "@truffle/workflow-compile/shims";
=======
import * as tmp from "tmp";
>>>>>>> 314ea59b

let server;
const port = 8545;

beforeAll(async (done)=> {
  server = Ganache.server();
  server.listen(port, done);
});

afterAll(async (done) => {
  tempDir.removeCallback();
  setTimeout(() => server.close(done), 500);
});

// mocking the truffle-workflow-compile to avoid jest timing issues
// and also to keep from adding more time to Travis testing
jest.mock("@truffle/workflow-compile/new", () => ({
  compile: function(config, callback) {
    const magicSquare= require(path.join(__dirname, "sources", "MagicSquare.json"));
    const migrations = require(path.join(__dirname, "sources", "Migrations.json"));
    const squareLib = require(path.join(__dirname, "sources", "SquareLib.json"));
    const vyperStorage = require(path.join(__dirname, "sources", "VyperStorage.json"));
    const returnValue =
    {
      compilations: {
        solc: {
          sourceIndexes:
          [
          "/Users/fainashalts/solidity-magic-square/contracts/MagicSquare.sol",
          "/Users/fainashalts/solidity-magic-square/contracts/Migrations.sol",
          "/Users/fainashalts/solidity-magic-square/contracts/SquareLib.sol"
          ],
          contracts:
          [{
            "contract_name": "MagicSquare",
            ...magicSquare
          },
          {
            "contract_name": "Migrations",
            ...migrations
          },
          {
            "contract_name": "SquareLib",
            ...squareLib
          }
          ]
        },
        vyper: {
          sourceIndexes:
          [
            "/Users/fainashalts/solidity-magic-square/contracts/VyperStorage.sol"
          ],
          contracts:
          [
            {
            "contract_name": "VyperStorage",
            ...vyperStorage
            }
          ]
        }
      }
    }
    return returnValue;
  }
}));

<<<<<<< HEAD
const fixturesDirectory = path.join(__dirname, "compilationSources", "build", "contracts");
=======
const fixturesDirectory = path.join(__dirname, "sources");
const tempDir = tmp.dirSync({ unsafeCleanup: true });
tmp.setGracefulCleanup();
>>>>>>> 314ea59b

// minimal config
const config = {
  contracts_build_directory: fixturesDirectory,
  working_directory: tempDir.name
};

const compilationConfig =  {
  contracts_directory: path.join(__dirname, "compilationSources"),
  contracts_build_directory: path.join(__dirname, "compilationSources", "build", "contracts"),
  artifacts_directory: path.join(__dirname, "compilationSources", "build", "contracts"),
  all: true
}

const migratedArtifacts = [
  require(path.join(__dirname, "compilationSources", "build", "contracts", "MagicSquare.json")),
  require(path.join(__dirname, "compilationSources", "build", "contracts", "Migrations.json")),
  require(path.join(__dirname, "compilationSources", "build", "contracts", "SquareLib.json")),
  require(path.join(__dirname, "compilationSources", "build", "contracts", "VyperStorage.json"))
 ];

const migrationFileNames = ["MagicSquare.json", "Migrations.json", "SquareLib.json", "VyperStorage.json"];

const migrationConfig = Config.detect({ workingDirectory: path.join(__dirname, "compilationSources") });
migrationConfig.network = "development";

const db = new TruffleDB(config);
const Migrations = require(path.join(fixturesDirectory, "Migrations.json"));

const artifacts = [
  require(path.join(__dirname, "compilationSources", "build", "contracts", "MagicSquare.json")),
  require(path.join(__dirname, "compilationSources", "build", "contracts", "Migrations.json")),
  require(path.join(__dirname, "compilationSources", "build", "contracts", "SquareLib.json")),
  require(path.join(__dirname, "compilationSources", "build", "contracts", "VyperStorage.json"))
];

const GetWorkspaceBytecode: boolean = gql`
query GetWorkspaceBytecode($id: ID!) {
  workspace {
    bytecode(id: $id) {
      id
      bytes
      linkReferences {
        offsets
        name
        length
      }
    }
  }
}`;

const GetWorkspaceSource: boolean = gql`
query GetWorkspaceSource($id: ID!) {
  workspace {
    source(id: $id) {
      id
      contents
      sourcePath
    }
  }
}`;

const GetWorkspaceContract = gql`
query GetWorkspaceContract($id:ID!){
  workspace {
    contract(id:$id) {
      id
      name
      abi {
        json
      }
      constructor {
        createBytecode {
          bytecode {
            bytes
          }
        }
      }
      sourceContract {
        source {
          contents
          sourcePath
        }
        ast {
          json
        }
        source {
          contents
          sourcePath
        }
      }
      compilation {
        compiler {
          name
          version
        }
        sources {
          contents
          sourcePath
        }
        contracts {
          name
          source {
            contents
            sourcePath
          }
        }
      }
    }
  }
}`;

const GetWorkspaceCompilation: boolean = gql`
query getWorkspaceCompilation($id: ID!) {
  workspace {
    compilation(id: $id) {
      compiler {
        name
        version
      }
      contracts {
        name
        source {
          contents
          sourcePath
        }
        ast {
          json
        }
      }
      sources {
        id
        contents
        sourcePath
      }
      sourceMaps {
        json
      }
    }
  }
}`;

const GetWorkspaceNetwork: boolean = gql`
query GetWorkspaceNetwork($id: ID!) {
  workspace {
    network(id: $id) {
      networkId
      id
      name
      historicBlock {
        height
        hash
      }
    }
  }
}`;

const GetWorkspaceContractInstance: boolean = gql`
query GetContractInstance($id: ID!) {
  workspace {
    contractInstance(id: $id) {
      address
      network {
        networkId
      }
      contract {
        name
      }
      creation {
        transactionHash
        constructor {
          createBytecode {
            bytecode {
              bytes
              linkReferences {
                offsets
                name
                length
              }
            }
          }
        }
      }
      callBytecode {
        bytecode {
          bytes
          linkReferences {
            offsets
            name
            length
          }
        }
      }
    }
  }
}`;

describe("Compilation", () => {
  let sourceIds= [];
  let bytecodeIds = [];
  let callBytecodeIds = [];
  let compilationIds = [];
  let netIds = [];
  let migratedNetworks = [];
  let contractInstanceIds = [];
  let contractInstances = [];
  let expectedSolcCompilationId;
  let expectedVyperCompilationId;

  beforeAll(async () => {
    await Environment.detect(migrationConfig);
    const web3 = new Web3(migrationConfig.provider);
    const networkId = await web3.eth.net.getId();
    migrationConfig.reset = true;
    await Migrate.run(migrationConfig);
    await Promise.all(artifacts.map(async(contract, index) => {
      let sourceId = generateId({
        contents: contract["source"],
        sourcePath: contract["sourcePath"]
      });
      sourceIds.push({id: sourceId});

      const shimBytecodeObject = shimBytecode(contract["bytecode"]);
      const shimCallBytecodeObject = shimBytecode(contract["deployedBytecode"]);
      let bytecodeId = generateId(shimBytecodeObject);
      bytecodeIds.push({ id: bytecodeId });
      let callBytecodeId = generateId(shimCallBytecodeObject);
      callBytecodeIds.push({ id: callBytecodeId });

      const networksPath = fse.readFileSync(path.join(__dirname, "compilationSources", "build", "contracts", migrationFileNames[index])).toString();
      let networks = JSON.parse(networksPath.toString()).networks;
      const networksArray = Object.entries(networks);

      if(networksArray.length > 0) {
        const transaction = await web3.eth.getTransaction(networksArray[networksArray.length -1][1]["transactionHash"]);
        const historicBlock = {
          height: transaction.blockNumber,
          hash: transaction.blockHash
        }

        const netId = generateId({
          networkId: networkId,
          historicBlock: historicBlock
        });
        netIds.push({ id: netId });
        migratedNetworks.push({
          networkId: networkId,
          historicBlock: historicBlock
        })
        const contractInstanceId = generateId({
          network: {
            id: netId
          },
          address: networksArray[networksArray.length -1][1]["address"]
        });
        contractInstanceIds.push({ id: contractInstanceId });
        contractInstances.push({
          address: networksArray[networksArray.length -1][1]["address"],
          network: {
            name: 'development',
            networkId: networkId,
            historicBlock: historicBlock
          },
          contract: {
            name: contract["contractName"]
          },
          creation: {
            transactionHash: networksArray[networksArray.length -1][1]["transactionHash"],
            constructor: {
              createBytecode: {
                bytecode: shimBytecodeObject
              }
            }
          },
          callBytecode: {
            bytecode: shimCallBytecodeObject
          }
        })
      }

    }));


    expectedSolcCompilationId = generateId({
      compiler: artifacts[0].compiler,
      sourceIds: [sourceIds[0], sourceIds[1], sourceIds[2]]
    });
    expectedVyperCompilationId = generateId({
      compiler: artifacts[3].compiler,
      sourceIds: [sourceIds[3]]
    });
    compilationIds.push({ id: expectedSolcCompilationId }, { id: expectedVyperCompilationId });

    const loader = new ArtifactsLoader(db, compilationConfig);
    await loader.load();
  });

  afterAll(async() => {
    await Promise.all(artifacts.map(async(contract, index) => {
      const migratedArtifactPath = fse.readFileSync(path.join(__dirname, "compilationSources", "build", "contracts", migrationFileNames[index])).toString();
      let migratedArtifact = JSON.parse(migratedArtifactPath);
      migratedArtifact.networks = {};
      migratedArtifact.updatedAt = '';
      migratedArtifact.schemaVersion = "3.0.11";
      fse.removeSync(path.join(__dirname, "compilationSources", "build", "contracts", migrationFileNames[index]));
      fse.outputFileSync(path.join(__dirname, "compilationSources", "build", "contracts", migrationFileNames[index]), JSON.stringify(migratedArtifact, null, 2));
    }));
  });

  it("loads compilations", async () => {
    const compilationsQuery = await Promise.all(compilationIds.map(
      (compilationId) => {
        let compilation = db.query(GetWorkspaceCompilation, compilationId);
        return compilation;
    }));

    const solcCompilation = compilationsQuery[0].data.workspace.compilation;

    expect(solcCompilation.compiler.version).toEqual(artifacts[0].compiler.version);
    expect(solcCompilation.sources.length).toEqual(3);
    solcCompilation.sources.map((source, index)=> {
      expect(source.id).toEqual(sourceIds[index].id);
      expect(source["contents"]).toEqual(artifacts[index].source);
      expect(solcCompilation.contracts[index].name).toEqual(artifacts[index].contractName);
      expect(solcCompilation.sourceMaps[index].json).toEqual(artifacts[index].sourceMap);
    });

    const vyperCompilation =  compilationsQuery[1].data.workspace.compilation
    expect(vyperCompilation.compiler.version).toEqual(artifacts[3].compiler.version);
    expect(vyperCompilation.sources.length).toEqual(1);
    expect(vyperCompilation.sources[0].id).toEqual(sourceIds[3].id);
    expect(vyperCompilation.sources[0].contents).toEqual(artifacts[3].source);
    expect(vyperCompilation.contracts[0].name).toEqual(artifacts[3].contractName);
  });

  it("loads contract sources", async () => {
    for(let index in sourceIds) {
      let {
        data: {
          workspace: {
            source: {
              contents,
              sourcePath
            }
          }
        }
      } = await db.query(GetWorkspaceSource, sourceIds[index]);

      expect(contents).toEqual(artifacts[index].source);
      expect(sourcePath).toEqual(artifacts[index].sourcePath);
    }
  });

  it("loads bytecodes", async () => {
    for(let index in bytecodeIds) {
      let {
        data: {
          workspace: {
            bytecode: {
              bytes
            }
          }
        }
      } = await db.query(GetWorkspaceBytecode, bytecodeIds[index]);

      let shimmedBytecode = shimBytecode(artifacts[index].bytecode)
      expect(bytes).toEqual(shimmedBytecode.bytes);

    }
  });

  it("loads contracts", async () => {
    let contractIds = [];

    for(let index in artifacts) {
      let expectedId = generateId({
        name: artifacts[index].contractName,
        abi: { json: JSON.stringify(artifacts[index].abi) },
        sourceContract: { index: artifacts[index].compiler.name === "solc" ? +index : 0},
        compilation: {
          id: artifacts[index].compiler.name === "solc" ? expectedSolcCompilationId : expectedVyperCompilationId
        }
      });

      contractIds.push({ id: expectedId });

      let {
        data: {
          workspace: {
            contract: {
              id,
              name,
              constructor: {
                createBytecode: {
                  bytecode: {
                    bytes
                  }
                }
              },
              sourceContract: {
                source: {
                  contents
                }
              },
              compilation: {
                compiler: {
                  version
                }
              }
            }
          }
        }
      } = await db.query(GetWorkspaceContract, contractIds[index]);

      let shimmedBytecode = shimBytecode(artifacts[index].bytecode)
      expect(bytes).toEqual(shimmedBytecode.bytes);
      expect(name).toEqual(artifacts[index].contractName);
      expect(contents).toEqual(artifacts[index].source);
      expect(version).toEqual(artifacts[index].compiler.version);
      expect(id).toEqual(contractIds[index].id);
    }
  });

  it("loads networks", async() => {
    for(let index in migratedArtifacts) {
      let {
        data: {
          workspace: {
            network: {
              name,
              networkId,
              historicBlock
            }
          }
        }
      } = await db.query(GetWorkspaceNetwork, netIds[index]);

      expect(name).toEqual("development");
      expect(networkId).toEqual(migratedNetworks[index]["networkId"]);
      expect(historicBlock).toEqual(migratedNetworks[index]["historicBlock"]);
    }
  });

  it("loads contract instances", async() => {
    for(let index in migratedArtifacts) {
      let {
        data: {
          workspace: {
            contractInstance: {
              address,
              network: {
                networkId
              },
              contract: {
                name
              },
              creation: {
                transactionHash,
                constructor: {
                  createBytecode: {
                    bytecode: {
                      bytes,
                      linkReferences
                    }
                  }
                }
              },
              callBytecode: {
                bytecode
              }
            }
          }
        }
      } = await db.query(GetWorkspaceContractInstance, contractInstanceIds[index]);

      expect(name).toEqual(contractInstances[index].contract.name);
      expect(networkId).toEqual(contractInstances[index].network.networkId);
      expect(address).toEqual(contractInstances[index].address);
      expect(transactionHash).toEqual(contractInstances[index].creation.transactionHash);
      expect(bytes).toEqual(contractInstances[index].creation.constructor.createBytecode.bytecode.bytes);
      expect(linkReferences).toEqual(contractInstances[index].creation.constructor.createBytecode.bytecode.linkReferences);
      expect(bytecode.bytes).toEqual(contractInstances[index].callBytecode.bytecode.bytes);
    }
  })
});<|MERGE_RESOLUTION|>--- conflicted
+++ resolved
@@ -8,24 +8,21 @@
 import Migrate from "@truffle/migrate";
 import { Environment } from "@truffle/environment";
 import Config from "@truffle/config";
-import Ganache from "ganache-core"
+import Ganache from "ganache-core";
 import Web3 from "web3";
 import * as fse from "fs-extra";
-<<<<<<< HEAD
 import { shimBytecode } from "@truffle/workflow-compile/shims";
-=======
 import * as tmp from "tmp";
->>>>>>> 314ea59b
 
 let server;
 const port = 8545;
 
-beforeAll(async (done)=> {
+beforeAll(async done => {
   server = Ganache.server();
   server.listen(port, done);
 });
 
-afterAll(async (done) => {
+afterAll(async done => {
   tempDir.removeCallback();
   setTimeout(() => server.close(done), 500);
 });
@@ -34,61 +31,74 @@
 // and also to keep from adding more time to Travis testing
 jest.mock("@truffle/workflow-compile/new", () => ({
   compile: function(config, callback) {
-    const magicSquare= require(path.join(__dirname, "sources", "MagicSquare.json"));
-    const migrations = require(path.join(__dirname, "sources", "Migrations.json"));
-    const squareLib = require(path.join(__dirname, "sources", "SquareLib.json"));
-    const vyperStorage = require(path.join(__dirname, "sources", "VyperStorage.json"));
-    const returnValue =
-    {
+    const magicSquare = require(path.join(
+      __dirname,
+      "sources",
+      "MagicSquare.json"
+    ));
+    const migrations = require(path.join(
+      __dirname,
+      "sources",
+      "Migrations.json"
+    ));
+    const squareLib = require(path.join(
+      __dirname,
+      "sources",
+      "SquareLib.json"
+    ));
+    const vyperStorage = require(path.join(
+      __dirname,
+      "sources",
+      "VyperStorage.json"
+    ));
+    const returnValue = {
       compilations: {
         solc: {
-          sourceIndexes:
-          [
-          "/Users/fainashalts/solidity-magic-square/contracts/MagicSquare.sol",
-          "/Users/fainashalts/solidity-magic-square/contracts/Migrations.sol",
-          "/Users/fainashalts/solidity-magic-square/contracts/SquareLib.sol"
+          sourceIndexes: [
+            "/Users/fainashalts/solidity-magic-square/contracts/MagicSquare.sol",
+            "/Users/fainashalts/solidity-magic-square/contracts/Migrations.sol",
+            "/Users/fainashalts/solidity-magic-square/contracts/SquareLib.sol"
           ],
-          contracts:
-          [{
-            "contract_name": "MagicSquare",
-            ...magicSquare
-          },
-          {
-            "contract_name": "Migrations",
-            ...migrations
-          },
-          {
-            "contract_name": "SquareLib",
-            ...squareLib
-          }
+          contracts: [
+            {
+              contractName: "MagicSquare",
+              ...magicSquare
+            },
+            {
+              contractName: "Migrations",
+              ...migrations
+            },
+            {
+              contractName: "SquareLib",
+              ...squareLib
+            }
           ]
         },
         vyper: {
-          sourceIndexes:
-          [
+          sourceIndexes: [
             "/Users/fainashalts/solidity-magic-square/contracts/VyperStorage.sol"
           ],
-          contracts:
-          [
+          contracts: [
             {
-            "contract_name": "VyperStorage",
-            ...vyperStorage
+              contractName: "VyperStorage",
+              ...vyperStorage
             }
           ]
         }
       }
-    }
+    };
     return returnValue;
   }
 }));
 
-<<<<<<< HEAD
-const fixturesDirectory = path.join(__dirname, "compilationSources", "build", "contracts");
-=======
-const fixturesDirectory = path.join(__dirname, "sources");
+const fixturesDirectory = path.join(
+  __dirname,
+  "compilationSources",
+  "build",
+  "contracts"
+);
 const tempDir = tmp.dirSync({ unsafeCleanup: true });
 tmp.setGracefulCleanup();
->>>>>>> 314ea59b
 
 // minimal config
 const config = {
@@ -96,98 +106,186 @@
   working_directory: tempDir.name
 };
 
-const compilationConfig =  {
+const compilationConfig = {
   contracts_directory: path.join(__dirname, "compilationSources"),
-  contracts_build_directory: path.join(__dirname, "compilationSources", "build", "contracts"),
-  artifacts_directory: path.join(__dirname, "compilationSources", "build", "contracts"),
+  contracts_build_directory: path.join(
+    __dirname,
+    "compilationSources",
+    "build",
+    "contracts"
+  ),
+  artifacts_directory: path.join(
+    __dirname,
+    "compilationSources",
+    "build",
+    "contracts"
+  ),
   all: true
-}
+};
 
 const migratedArtifacts = [
-  require(path.join(__dirname, "compilationSources", "build", "contracts", "MagicSquare.json")),
-  require(path.join(__dirname, "compilationSources", "build", "contracts", "Migrations.json")),
-  require(path.join(__dirname, "compilationSources", "build", "contracts", "SquareLib.json")),
-  require(path.join(__dirname, "compilationSources", "build", "contracts", "VyperStorage.json"))
- ];
-
-const migrationFileNames = ["MagicSquare.json", "Migrations.json", "SquareLib.json", "VyperStorage.json"];
-
-const migrationConfig = Config.detect({ workingDirectory: path.join(__dirname, "compilationSources") });
+  require(path.join(
+    __dirname,
+    "compilationSources",
+    "build",
+    "contracts",
+    "MagicSquare.json"
+  )),
+  require(path.join(
+    __dirname,
+    "compilationSources",
+    "build",
+    "contracts",
+    "Migrations.json"
+  )),
+  require(path.join(
+    __dirname,
+    "compilationSources",
+    "build",
+    "contracts",
+    "SquareLib.json"
+  )),
+  require(path.join(
+    __dirname,
+    "compilationSources",
+    "build",
+    "contracts",
+    "VyperStorage.json"
+  ))
+];
+
+const migrationFileNames = [
+  "MagicSquare.json",
+  "Migrations.json",
+  "SquareLib.json",
+  "VyperStorage.json"
+];
+
+const migrationConfig = Config.detect({
+  workingDirectory: path.join(__dirname, "compilationSources")
+});
 migrationConfig.network = "development";
 
 const db = new TruffleDB(config);
 const Migrations = require(path.join(fixturesDirectory, "Migrations.json"));
 
 const artifacts = [
-  require(path.join(__dirname, "compilationSources", "build", "contracts", "MagicSquare.json")),
-  require(path.join(__dirname, "compilationSources", "build", "contracts", "Migrations.json")),
-  require(path.join(__dirname, "compilationSources", "build", "contracts", "SquareLib.json")),
-  require(path.join(__dirname, "compilationSources", "build", "contracts", "VyperStorage.json"))
+  require(path.join(
+    __dirname,
+    "compilationSources",
+    "build",
+    "contracts",
+    "MagicSquare.json"
+  )),
+  require(path.join(
+    __dirname,
+    "compilationSources",
+    "build",
+    "contracts",
+    "Migrations.json"
+  )),
+  require(path.join(
+    __dirname,
+    "compilationSources",
+    "build",
+    "contracts",
+    "SquareLib.json"
+  )),
+  require(path.join(
+    __dirname,
+    "compilationSources",
+    "build",
+    "contracts",
+    "VyperStorage.json"
+  ))
 ];
 
 const GetWorkspaceBytecode: boolean = gql`
-query GetWorkspaceBytecode($id: ID!) {
-  workspace {
-    bytecode(id: $id) {
-      id
-      bytes
-      linkReferences {
-        offsets
+  query GetWorkspaceBytecode($id: ID!) {
+    workspace {
+      bytecode(id: $id) {
+        id
+        bytes
+        linkReferences {
+          offsets
+          name
+          length
+        }
+      }
+    }
+  }
+`;
+
+const GetWorkspaceSource: boolean = gql`
+  query GetWorkspaceSource($id: ID!) {
+    workspace {
+      source(id: $id) {
+        id
+        contents
+        sourcePath
+      }
+    }
+  }
+`;
+
+const GetWorkspaceContract = gql`
+  query GetWorkspaceContract($id: ID!) {
+    workspace {
+      contract(id: $id) {
+        id
         name
-        length
+        abi {
+          json
+        }
+        constructor {
+          createBytecode {
+            bytecode {
+              bytes
+            }
+          }
+        }
+        sourceContract {
+          source {
+            contents
+            sourcePath
+          }
+          ast {
+            json
+          }
+          source {
+            contents
+            sourcePath
+          }
+        }
+        compilation {
+          compiler {
+            name
+            version
+          }
+          sources {
+            contents
+            sourcePath
+          }
+          contracts {
+            name
+            source {
+              contents
+              sourcePath
+            }
+          }
+        }
       }
     }
   }
-}`;
-
-const GetWorkspaceSource: boolean = gql`
-query GetWorkspaceSource($id: ID!) {
-  workspace {
-    source(id: $id) {
-      id
-      contents
-      sourcePath
-    }
-  }
-}`;
-
-const GetWorkspaceContract = gql`
-query GetWorkspaceContract($id:ID!){
-  workspace {
-    contract(id:$id) {
-      id
-      name
-      abi {
-        json
-      }
-      constructor {
-        createBytecode {
-          bytecode {
-            bytes
-          }
-        }
-      }
-      sourceContract {
-        source {
-          contents
-          sourcePath
-        }
-        ast {
-          json
-        }
-        source {
-          contents
-          sourcePath
-        }
-      }
-      compilation {
+`;
+
+const GetWorkspaceCompilation: boolean = gql`
+  query getWorkspaceCompilation($id: ID!) {
+    workspace {
+      compilation(id: $id) {
         compiler {
           name
           version
-        }
-        sources {
-          contents
-          sourcePath
         }
         contracts {
           name
@@ -195,99 +293,82 @@
             contents
             sourcePath
           }
-        }
-      }
-    }
-  }
-}`;
-
-const GetWorkspaceCompilation: boolean = gql`
-query getWorkspaceCompilation($id: ID!) {
-  workspace {
-    compilation(id: $id) {
-      compiler {
-        name
-        version
-      }
-      contracts {
-        name
-        source {
+          ast {
+            json
+          }
+        }
+        sources {
+          id
           contents
           sourcePath
         }
-        ast {
+        sourceMaps {
           json
         }
       }
-      sources {
+    }
+  }
+`;
+
+const GetWorkspaceNetwork: boolean = gql`
+  query GetWorkspaceNetwork($id: ID!) {
+    workspace {
+      network(id: $id) {
+        networkId
         id
-        contents
-        sourcePath
+        name
+        historicBlock {
+          height
+          hash
+        }
       }
-      sourceMaps {
-        json
+    }
+  }
+`;
+
+const GetWorkspaceContractInstance: boolean = gql`
+  query GetContractInstance($id: ID!) {
+    workspace {
+      contractInstance(id: $id) {
+        address
+        network {
+          networkId
+        }
+        contract {
+          name
+        }
+        creation {
+          transactionHash
+          constructor {
+            createBytecode {
+              bytecode {
+                bytes
+                linkReferences {
+                  offsets
+                  name
+                  length
+                }
+              }
+            }
+          }
+        }
+        callBytecode {
+          bytecode {
+            bytes
+            linkReferences {
+              offsets
+              name
+              length
+            }
+          }
+        }
       }
     }
   }
-}`;
-
-const GetWorkspaceNetwork: boolean = gql`
-query GetWorkspaceNetwork($id: ID!) {
-  workspace {
-    network(id: $id) {
-      networkId
-      id
-      name
-      historicBlock {
-        height
-        hash
-      }
-    }
-  }
-}`;
-
-const GetWorkspaceContractInstance: boolean = gql`
-query GetContractInstance($id: ID!) {
-  workspace {
-    contractInstance(id: $id) {
-      address
-      network {
-        networkId
-      }
-      contract {
-        name
-      }
-      creation {
-        transactionHash
-        constructor {
-          createBytecode {
-            bytecode {
-              bytes
-              linkReferences {
-                offsets
-                name
-                length
-              }
-            }
-          }
-        }
-      }
-      callBytecode {
-        bytecode {
-          bytes
-          linkReferences {
-            offsets
-            name
-            length
-          }
-        }
-      }
-    }
-  }
-}`;
+`;
 
 describe("Compilation", () => {
-  let sourceIds= [];
+  let sourceIds = [];
   let bytecodeIds = [];
   let callBytecodeIds = [];
   let compilationIds = [];
@@ -304,73 +385,88 @@
     const networkId = await web3.eth.net.getId();
     migrationConfig.reset = true;
     await Migrate.run(migrationConfig);
-    await Promise.all(artifacts.map(async(contract, index) => {
-      let sourceId = generateId({
-        contents: contract["source"],
-        sourcePath: contract["sourcePath"]
-      });
-      sourceIds.push({id: sourceId});
-
-      const shimBytecodeObject = shimBytecode(contract["bytecode"]);
-      const shimCallBytecodeObject = shimBytecode(contract["deployedBytecode"]);
-      let bytecodeId = generateId(shimBytecodeObject);
-      bytecodeIds.push({ id: bytecodeId });
-      let callBytecodeId = generateId(shimCallBytecodeObject);
-      callBytecodeIds.push({ id: callBytecodeId });
-
-      const networksPath = fse.readFileSync(path.join(__dirname, "compilationSources", "build", "contracts", migrationFileNames[index])).toString();
-      let networks = JSON.parse(networksPath.toString()).networks;
-      const networksArray = Object.entries(networks);
-
-      if(networksArray.length > 0) {
-        const transaction = await web3.eth.getTransaction(networksArray[networksArray.length -1][1]["transactionHash"]);
-        const historicBlock = {
-          height: transaction.blockNumber,
-          hash: transaction.blockHash
-        }
-
-        const netId = generateId({
-          networkId: networkId,
-          historicBlock: historicBlock
+    await Promise.all(
+      artifacts.map(async (contract, index) => {
+        let sourceId = generateId({
+          contents: contract["source"],
+          sourcePath: contract["sourcePath"]
         });
-        netIds.push({ id: netId });
-        migratedNetworks.push({
-          networkId: networkId,
-          historicBlock: historicBlock
-        })
-        const contractInstanceId = generateId({
-          network: {
-            id: netId
-          },
-          address: networksArray[networksArray.length -1][1]["address"]
-        });
-        contractInstanceIds.push({ id: contractInstanceId });
-        contractInstances.push({
-          address: networksArray[networksArray.length -1][1]["address"],
-          network: {
-            name: 'development',
+        sourceIds.push({ id: sourceId });
+
+        const shimBytecodeObject = shimBytecode(contract["bytecode"]);
+        const shimCallBytecodeObject = shimBytecode(
+          contract["deployedBytecode"]
+        );
+        let bytecodeId = generateId(shimBytecodeObject);
+        bytecodeIds.push({ id: bytecodeId });
+        let callBytecodeId = generateId(shimCallBytecodeObject);
+        callBytecodeIds.push({ id: callBytecodeId });
+
+        const networksPath = fse
+          .readFileSync(
+            path.join(
+              __dirname,
+              "compilationSources",
+              "build",
+              "contracts",
+              migrationFileNames[index]
+            )
+          )
+          .toString();
+        let networks = JSON.parse(networksPath.toString()).networks;
+        const networksArray = Object.entries(networks);
+
+        if (networksArray.length > 0) {
+          const transaction = await web3.eth.getTransaction(
+            networksArray[networksArray.length - 1][1]["transactionHash"]
+          );
+          const historicBlock = {
+            height: transaction.blockNumber,
+            hash: transaction.blockHash
+          };
+
+          const netId = generateId({
             networkId: networkId,
             historicBlock: historicBlock
-          },
-          contract: {
-            name: contract["contractName"]
-          },
-          creation: {
-            transactionHash: networksArray[networksArray.length -1][1]["transactionHash"],
-            constructor: {
-              createBytecode: {
-                bytecode: shimBytecodeObject
+          });
+          netIds.push({ id: netId });
+          migratedNetworks.push({
+            networkId: networkId,
+            historicBlock: historicBlock
+          });
+          const contractInstanceId = generateId({
+            network: {
+              id: netId
+            },
+            address: networksArray[networksArray.length - 1][1]["address"]
+          });
+          contractInstanceIds.push({ id: contractInstanceId });
+          contractInstances.push({
+            address: networksArray[networksArray.length - 1][1]["address"],
+            network: {
+              name: "development",
+              networkId: networkId,
+              historicBlock: historicBlock
+            },
+            contract: {
+              name: contract["contractName"]
+            },
+            creation: {
+              transactionHash:
+                networksArray[networksArray.length - 1][1]["transactionHash"],
+              constructor: {
+                createBytecode: {
+                  bytecode: shimBytecodeObject
+                }
               }
-            }
-          },
-          callBytecode: {
-            bytecode: shimCallBytecodeObject
-          }
-        })
-      }
-
-    }));
-
+            },
+            callBytecode: {
+              bytecode: shimCallBytecodeObject
+            }
+          });
+        }
+      })
+    );
 
     expectedSolcCompilationId = generateId({
       compiler: artifacts[0].compiler,
@@ -380,59 +476,99 @@
       compiler: artifacts[3].compiler,
       sourceIds: [sourceIds[3]]
     });
-    compilationIds.push({ id: expectedSolcCompilationId }, { id: expectedVyperCompilationId });
+    compilationIds.push(
+      { id: expectedSolcCompilationId },
+      { id: expectedVyperCompilationId }
+    );
 
     const loader = new ArtifactsLoader(db, compilationConfig);
     await loader.load();
   });
 
-  afterAll(async() => {
-    await Promise.all(artifacts.map(async(contract, index) => {
-      const migratedArtifactPath = fse.readFileSync(path.join(__dirname, "compilationSources", "build", "contracts", migrationFileNames[index])).toString();
-      let migratedArtifact = JSON.parse(migratedArtifactPath);
-      migratedArtifact.networks = {};
-      migratedArtifact.updatedAt = '';
-      migratedArtifact.schemaVersion = "3.0.11";
-      fse.removeSync(path.join(__dirname, "compilationSources", "build", "contracts", migrationFileNames[index]));
-      fse.outputFileSync(path.join(__dirname, "compilationSources", "build", "contracts", migrationFileNames[index]), JSON.stringify(migratedArtifact, null, 2));
-    }));
+  afterAll(async () => {
+    await Promise.all(
+      artifacts.map(async (contract, index) => {
+        const migratedArtifactPath = fse
+          .readFileSync(
+            path.join(
+              __dirname,
+              "compilationSources",
+              "build",
+              "contracts",
+              migrationFileNames[index]
+            )
+          )
+          .toString();
+        let migratedArtifact = JSON.parse(migratedArtifactPath);
+        migratedArtifact.networks = {};
+        migratedArtifact.updatedAt = "";
+        migratedArtifact.schemaVersion = "3.0.11";
+        fse.removeSync(
+          path.join(
+            __dirname,
+            "compilationSources",
+            "build",
+            "contracts",
+            migrationFileNames[index]
+          )
+        );
+        fse.outputFileSync(
+          path.join(
+            __dirname,
+            "compilationSources",
+            "build",
+            "contracts",
+            migrationFileNames[index]
+          ),
+          JSON.stringify(migratedArtifact, null, 2)
+        );
+      })
+    );
   });
 
   it("loads compilations", async () => {
-    const compilationsQuery = await Promise.all(compilationIds.map(
-      (compilationId) => {
+    const compilationsQuery = await Promise.all(
+      compilationIds.map(compilationId => {
         let compilation = db.query(GetWorkspaceCompilation, compilationId);
         return compilation;
-    }));
+      })
+    );
 
     const solcCompilation = compilationsQuery[0].data.workspace.compilation;
 
-    expect(solcCompilation.compiler.version).toEqual(artifacts[0].compiler.version);
+    expect(solcCompilation.compiler.version).toEqual(
+      artifacts[0].compiler.version
+    );
     expect(solcCompilation.sources.length).toEqual(3);
-    solcCompilation.sources.map((source, index)=> {
+    solcCompilation.sources.map((source, index) => {
       expect(source.id).toEqual(sourceIds[index].id);
       expect(source["contents"]).toEqual(artifacts[index].source);
-      expect(solcCompilation.contracts[index].name).toEqual(artifacts[index].contractName);
-      expect(solcCompilation.sourceMaps[index].json).toEqual(artifacts[index].sourceMap);
+      expect(solcCompilation.contracts[index].name).toEqual(
+        artifacts[index].contractName
+      );
+      expect(solcCompilation.sourceMaps[index].json).toEqual(
+        artifacts[index].sourceMap
+      );
     });
 
-    const vyperCompilation =  compilationsQuery[1].data.workspace.compilation
-    expect(vyperCompilation.compiler.version).toEqual(artifacts[3].compiler.version);
+    const vyperCompilation = compilationsQuery[1].data.workspace.compilation;
+    expect(vyperCompilation.compiler.version).toEqual(
+      artifacts[3].compiler.version
+    );
     expect(vyperCompilation.sources.length).toEqual(1);
     expect(vyperCompilation.sources[0].id).toEqual(sourceIds[3].id);
     expect(vyperCompilation.sources[0].contents).toEqual(artifacts[3].source);
-    expect(vyperCompilation.contracts[0].name).toEqual(artifacts[3].contractName);
+    expect(vyperCompilation.contracts[0].name).toEqual(
+      artifacts[3].contractName
+    );
   });
 
   it("loads contract sources", async () => {
-    for(let index in sourceIds) {
+    for (let index in sourceIds) {
       let {
         data: {
           workspace: {
-            source: {
-              contents,
-              sourcePath
-            }
+            source: { contents, sourcePath }
           }
         }
       } = await db.query(GetWorkspaceSource, sourceIds[index]);
@@ -443,33 +579,35 @@
   });
 
   it("loads bytecodes", async () => {
-    for(let index in bytecodeIds) {
+    for (let index in bytecodeIds) {
       let {
         data: {
           workspace: {
-            bytecode: {
-              bytes
-            }
+            bytecode: { bytes }
           }
         }
       } = await db.query(GetWorkspaceBytecode, bytecodeIds[index]);
 
-      let shimmedBytecode = shimBytecode(artifacts[index].bytecode)
+      let shimmedBytecode = shimBytecode(artifacts[index].bytecode);
       expect(bytes).toEqual(shimmedBytecode.bytes);
-
     }
   });
 
   it("loads contracts", async () => {
     let contractIds = [];
 
-    for(let index in artifacts) {
+    for (let index in artifacts) {
       let expectedId = generateId({
         name: artifacts[index].contractName,
         abi: { json: JSON.stringify(artifacts[index].abi) },
-        sourceContract: { index: artifacts[index].compiler.name === "solc" ? +index : 0},
+        sourceContract: {
+          index: artifacts[index].compiler.name === "solc" ? +index : 0
+        },
         compilation: {
-          id: artifacts[index].compiler.name === "solc" ? expectedSolcCompilationId : expectedVyperCompilationId
+          id:
+            artifacts[index].compiler.name === "solc"
+              ? expectedSolcCompilationId
+              : expectedVyperCompilationId
         }
       });
 
@@ -483,27 +621,21 @@
               name,
               constructor: {
                 createBytecode: {
-                  bytecode: {
-                    bytes
-                  }
+                  bytecode: { bytes }
                 }
               },
               sourceContract: {
-                source: {
-                  contents
-                }
+                source: { contents }
               },
               compilation: {
-                compiler: {
-                  version
-                }
+                compiler: { version }
               }
             }
           }
         }
       } = await db.query(GetWorkspaceContract, contractIds[index]);
 
-      let shimmedBytecode = shimBytecode(artifacts[index].bytecode)
+      let shimmedBytecode = shimBytecode(artifacts[index].bytecode);
       expect(bytes).toEqual(shimmedBytecode.bytes);
       expect(name).toEqual(artifacts[index].contractName);
       expect(contents).toEqual(artifacts[index].source);
@@ -512,16 +644,12 @@
     }
   });
 
-  it("loads networks", async() => {
-    for(let index in migratedArtifacts) {
+  it("loads networks", async () => {
+    for (let index in migratedArtifacts) {
       let {
         data: {
           workspace: {
-            network: {
-              name,
-              networkId,
-              historicBlock
-            }
+            network: { name, networkId, historicBlock }
           }
         }
       } = await db.query(GetWorkspaceNetwork, netIds[index]);
@@ -532,45 +660,49 @@
     }
   });
 
-  it("loads contract instances", async() => {
-    for(let index in migratedArtifacts) {
+  it("loads contract instances", async () => {
+    for (let index in migratedArtifacts) {
       let {
         data: {
           workspace: {
             contractInstance: {
               address,
-              network: {
-                networkId
-              },
-              contract: {
-                name
-              },
+              network: { networkId },
+              contract: { name },
               creation: {
                 transactionHash,
                 constructor: {
                   createBytecode: {
-                    bytecode: {
-                      bytes,
-                      linkReferences
-                    }
+                    bytecode: { bytes, linkReferences }
                   }
                 }
               },
-              callBytecode: {
-                bytecode
-              }
-            }
-          }
-        }
-      } = await db.query(GetWorkspaceContractInstance, contractInstanceIds[index]);
+              callBytecode: { bytecode }
+            }
+          }
+        }
+      } = await db.query(
+        GetWorkspaceContractInstance,
+        contractInstanceIds[index]
+      );
 
       expect(name).toEqual(contractInstances[index].contract.name);
       expect(networkId).toEqual(contractInstances[index].network.networkId);
       expect(address).toEqual(contractInstances[index].address);
-      expect(transactionHash).toEqual(contractInstances[index].creation.transactionHash);
-      expect(bytes).toEqual(contractInstances[index].creation.constructor.createBytecode.bytecode.bytes);
-      expect(linkReferences).toEqual(contractInstances[index].creation.constructor.createBytecode.bytecode.linkReferences);
-      expect(bytecode.bytes).toEqual(contractInstances[index].callBytecode.bytecode.bytes);
-    }
-  })
+      expect(transactionHash).toEqual(
+        contractInstances[index].creation.transactionHash
+      );
+      expect(bytes).toEqual(
+        contractInstances[index].creation.constructor.createBytecode.bytecode
+          .bytes
+      );
+      expect(linkReferences).toEqual(
+        contractInstances[index].creation.constructor.createBytecode.bytecode
+          .linkReferences
+      );
+      expect(bytecode.bytes).toEqual(
+        contractInstances[index].callBytecode.bytecode.bytes
+      );
+    }
+  });
 });