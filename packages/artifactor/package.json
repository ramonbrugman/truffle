--- conflicted
+++ resolved
@@ -18,11 +18,7 @@
     "lodash": "^4.17.13"
   },
   "devDependencies": {
-<<<<<<< HEAD
-    "@truffle/contract": "^4.1.1-alphaTez.0",
-=======
     "@truffle/contract": "^4.1.1",
->>>>>>> 9245df7a
     "@types/fs-extra": "^8.0.0",
     "@types/lodash": "^4.14.148",
     "@types/node": "^12.6.2",
