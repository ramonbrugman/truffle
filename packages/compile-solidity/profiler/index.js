--- conflicted
+++ resolved
@@ -2,20 +2,10 @@
 // determines which .sol files have been updated.
 
 const debug = require("debug")("compile:profiler");
-<<<<<<< HEAD
-const { readAndParseArtifactFiles } = require("./readAndParseArtifactFiles");
-const {
-  minimumUpdatedTimePerSource,
-} = require("./minimumUpdatedTimePerSource");
-const { findUpdatedFiles } = require("./findUpdatedFiles");
-const { isExplicitlyRelative } = require("./isExplicitlyRelative");
-const { getImports } = require("./getImports");
-=======
 const Common = require("@truffle/compile-common");
 const { loadParser } = require("./loadParser");
 const { shouldIncludePath } = require("./shouldIncludePath");
 const { polycallbackify } = require("./polycallbackify");
->>>>>>> 6742c7c0
 
 module.exports = {
   updated: polycallbackify({
@@ -27,218 +17,6 @@
 
   // Returns the minimal set of sources to pass to solc as compilations targets,
   // as well as the complete set of sources so solc can resolve the comp targets' imports.
-<<<<<<< HEAD
-  required_sources(options, callback) {
-    expect.options(options, ["paths", "base_path", "resolver"]);
-
-    const resolver = options.resolver;
-    let allPaths, updates;
-    const allSources = {};
-    const compilationTargets = [];
-    // Fetch the whole contract set
-    findContracts(options.contracts_directory)
-      .then((sourcePaths) => {
-        allPaths = sourcePaths;
-        // Solidity test files might have been injected. Include them in the known set.
-        options.paths.forEach((_path) => {
-          if (!allPaths.includes(_path)) {
-            allPaths.push(_path);
-          }
-        });
-        updates = this.convert_to_absolute_paths(
-          options.paths,
-          options.base_path
-        ).sort();
-        allPaths = this.convert_to_absolute_paths(
-          allPaths,
-          options.base_path
-        ).sort();
-
-        // Load compiler
-        const supplierOptions = {
-          parser: options.parser,
-          events: options.events,
-          solcConfig: options.compilers.solc,
-        };
-        const supplier = new CompilerSupplier(supplierOptions);
-        return supplier.load();
-      })
-      .then(async ({ solc, parserSolc }) => {
-        // Get all the source code
-        const resolved = await this.resolveAllSources(
-          resolver,
-          allPaths,
-          solc,
-          parserSolc
-        );
-        // Generate hash of all sources including external packages - passed to solc inputs.
-        const resolvedPaths = Object.keys(resolved);
-        resolvedPaths.forEach((file) => {
-          // Don't throw vyper files into solc!
-          if (path.extname(file) !== ".vy")
-            allSources[file] = resolved[file].body;
-        });
-
-        // Exit w/out minimizing if we've been asked to compile everything, or nothing.
-        if (this.listsEqual(options.paths, allPaths)) {
-          return callback(null, allSources, {});
-        } else if (!options.paths.length) {
-          return callback(null, {}, {});
-        }
-
-        // Seed compilationTargets with known updates
-        updates.forEach((update) => compilationTargets.push(update));
-
-        // While there are updated files in the queue, we take each one
-        // and search the entire file corpus to find any sources that import it.
-        // Those sources are added to list of compilation targets as well as
-        // the update queue because their own ancestors need to be discovered.
-        while (updates.length > 0) {
-          const currentUpdate = updates.shift();
-          const files = allPaths.slice();
-
-          // While files: dequeue and inspect their imports
-          while (files.length > 0) {
-            const currentFile = files.shift();
-
-            // Ignore targets already selected.
-            if (compilationTargets.includes(currentFile)) {
-              continue;
-            }
-
-            let imports;
-            try {
-              imports = await getImports(
-                currentFile,
-                resolved[currentFile],
-                solc,
-                parserSolc
-              );
-            } catch (err) {
-              err.message = `Error parsing ${currentFile}: ${err.message}`;
-              throw err;
-            }
-
-            // If file imports a compilation target, add it
-            // to list of updates and compilation targets
-            if (imports.includes(currentUpdate)) {
-              updates.push(currentFile);
-              compilationTargets.push(currentFile);
-            }
-          }
-        }
-
-        callback(null, allSources, compilationTargets);
-      })
-      .catch((error) => {
-        callback(error);
-      });
-  },
-
-  // Resolves sources in several async passes. For each resolved set it detects unknown
-  // imports from external packages and adds them to the set of files to resolve.
-  async resolveAllSources(resolver, initialPaths, solc, parserSolc) {
-    const mapping = {};
-    const allPaths = initialPaths.slice();
-
-    // Begin generateMapping
-    function generateMapping() {
-      const promises = [];
-
-      // Dequeue all the known paths, generating resolver promises,
-      // We'll add paths if we discover external package imports.
-      while (allPaths.length) {
-        let file;
-        let parent = null;
-
-        const candidate = allPaths.shift();
-
-        // Some paths will have been extracted as imports from a file
-        // and have information about their parent location we need to track.
-        if (typeof candidate === "object") {
-          file = candidate.file;
-          parent = candidate.parent;
-        } else {
-          file = candidate;
-        }
-        promises.push(resolver.resolve(file, parent));
-      }
-
-      // Resolve everything known and add it to the map, then inspect each file's
-      // imports and add those to the list of paths to resolve if we don't have it.
-      return Promise.all(promises).then(async (results) => {
-        // Generate the sources mapping
-        results.forEach(
-          (item) => (mapping[item.filePath] = Object.assign({}, item))
-        );
-
-        // Queue unknown imports for the next resolver cycle
-        while (results.length) {
-          const result = results.shift();
-
-          // Inspect the imports
-          let imports;
-          try {
-            imports = await getImports(
-              result.filePath,
-              result,
-              solc,
-              parserSolc
-            );
-          } catch (err) {
-            if (err.message.includes("requires different compiler version")) {
-              const contractSolcPragma = err.message.match(
-                /pragma solidity[^;]*/gm
-              );
-              // if there's a match provide the helpful error, otherwise return solc's error output
-              if (contractSolcPragma) {
-                const contractSolcVer = contractSolcPragma[0];
-                const configSolcVer = semver.valid(solc.version());
-                err.message = err.message.concat(
-                  `\n\nError: Truffle is currently using solc ${configSolcVer}, but one or more of your contracts specify "${contractSolcVer}".\nPlease update your truffle config or pragma statement(s).\n(See https://truffleframework.com/docs/truffle/reference/configuration#compiler-configuration for information on\nconfiguring Truffle to use a specific solc compiler version.)\n`
-                );
-              }
-            }
-            throw err;
-          }
-
-          // Detect unknown external packages / add them to the list of files to resolve
-          // Keep track of location of this import because we need to report that.
-          imports.forEach((item) => {
-            if (!mapping[item])
-              allPaths.push({ file: item, parent: result.filePath });
-          });
-        }
-      });
-    }
-    // End generateMapping
-
-    while (allPaths.length) {
-      await generateMapping();
-    }
-    return mapping;
-  },
-
-  listsEqual(listA, listB) {
-    const a = listA.sort();
-    const b = listB.sort();
-
-    return JSON.stringify(a) === JSON.stringify(b);
-  },
-
-  convert_to_absolute_paths(paths, base) {
-    return paths.map((p) => {
-      // If it's anabsolute paths, leave it alone.
-      if (path.isAbsolute(p)) return p;
-
-      // If it's not explicitly relative, then leave it alone (i.e., it's a module).
-      if (!isExplicitlyRelative(p)) return p;
-
-      // Path must be explicitly releative, therefore make it absolute.
-      return path.resolve(path.join(base, p));
-    });
-  },
-=======
   required_sources: polycallbackify({
     asyncFunction: async options => {
       // get parser
@@ -258,5 +36,4 @@
       compilationTargets
     ]
   })
->>>>>>> 6742c7c0
 };