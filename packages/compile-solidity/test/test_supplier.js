--- conflicted
+++ resolved
@@ -120,14 +120,7 @@
     });
 
     it("compiles w/ local path solc when options specify path", async function () {
-<<<<<<< HEAD
-      const pathToSolc = path.join(
-        __dirname,
-        "../node_modules/solc/index.js"
-      );
-=======
       const pathToSolc = path.join(__dirname, "../node_modules/solc/index.js");
->>>>>>> a1dc117e
 
       options.compilers = {
         solc: {
