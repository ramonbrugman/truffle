const path = require("path");
const fs = require("fs");
const semver = require("semver");

const { Docker, Local, Native, VersionRange } = require("./loadingStrategies");

class CompilerSupplier {
<<<<<<< HEAD
  constructor({ events, solcConfig }) {
    const { version, docker, compilerRoots, parser } = solcConfig;
    const defaultSolcVersion = "0.5.8";
    this.events = events;
    this.parser = parser;
    this.version = version ? version : defaultSolcVersion;
    this.docker = docker;
    this.compilerRoots = compilerRoots;
    this.strategyOptions = {};
    if (version) this.strategyOptions.version = this.version;
    if (docker) this.strategyOptions.docker = compilerRoots;
    if (compilerRoots) this.strategyOptions.compilerRoots = compilerRoots;
    if (events) this.strategyOptions.events = events;
=======
  constructor(_config) {
    _config = _config || {};
    const defaultConfig = { version: "0.5.12" };
    this.config = Object.assign({}, defaultConfig, _config);
    this.strategyOptions = { version: this.config.version };
>>>>>>> c433e1bd
  }

  badInputError(userSpecification) {
    const message =
      `Could not find a compiler version matching ${userSpecification}. ` +
      `compilers.solc.version option must be a string specifying:\n` +
      `   - a path to a locally installed solcjs\n` +
      `   - a solc version or range (ex: '0.4.22' or '^0.5.0')\n` +
      `   - a docker image name (ex: 'stable')\n` +
      `   - 'native' to use natively installed solc\n`;
    return new Error(message);
  }

  async downloadAndCacheSolc(version) {
    if (semver.validRange(version)) {
      return await new VersionRange(this.strategyOptions).getSolcFromCacheOrUrl(
        version
      );
    }

    const message =
      `You must specify a valid solc version to download` +
      `Please ensure that the version you entered, ` +
      `${version}, is valid.`;
    throw new Error(message);
  }

  load() {
    const userSpecification = this.version;

    return new Promise(async (resolve, reject) => {
      let strategy;
      const useDocker = this.docker;
      const useNative = userSpecification === "native";
      const useSpecifiedLocal =
        userSpecification && this.fileExists(userSpecification);
      const isValidVersionRange = semver.validRange(userSpecification);

      if (useDocker) {
        strategy = new Docker(this.strategyOptions);
      } else if (useNative) {
        strategy = new Native(this.strategyOptions);
      } else if (useSpecifiedLocal) {
        strategy = new Local(this.strategyOptions);
      } else if (isValidVersionRange) {
        strategy = new VersionRange(this.strategyOptions);
      }

      if (strategy) {
        try {
          const solc = await strategy.load(userSpecification);
          const parserSolc = await this.loadParserSolc(this.parser, solc);
          resolve({ solc, parserSolc });
        } catch (error) {
          reject(error);
        }
      } else {
        reject(this.badInputError(userSpecification));
      }
    });
  }

  async loadParserSolc(parser, solc) {
    if (parser) {
      this.checkParser(parser);
      const solcVersion = solc.version();
      const normalizedSolcVersion = semver.coerce(solcVersion).version;
      const options = Object.assign({}, this.strategyOptions, {
        version: normalizedSolcVersion
      });
      return await new VersionRange(options).load(normalizedSolcVersion);
    }
    return false;
  }

  checkParser(parser) {
    if (parser !== "solcjs")
      throw new Error(
        `Unsupported parser "${parser}" found in truffle-config.js`
      );
  }

  fileExists(localPath) {
    return fs.existsSync(localPath) || path.isAbsolute(localPath);
  }

  getDockerTags() {
    return new Docker(this.strategyOptions).getDockerTags();
  }

  getReleases() {
    return new VersionRange(this.strategyOptions)
      .getSolcVersions()
      .then(list => {
        const prereleases = list.builds
          .filter(build => build["prerelease"])
          .map(build => build["longVersion"]);

        const releases = Object.keys(list.releases);

        return {
          prereleases: prereleases,
          releases: releases,
          latestRelease: list.latestRelease
        };
      });
  }
}

module.exports = CompilerSupplier;<|MERGE_RESOLUTION|>--- conflicted
+++ resolved
@@ -5,10 +5,9 @@
 const { Docker, Local, Native, VersionRange } = require("./loadingStrategies");
 
 class CompilerSupplier {
-<<<<<<< HEAD
   constructor({ events, solcConfig }) {
     const { version, docker, compilerRoots, parser } = solcConfig;
-    const defaultSolcVersion = "0.5.8";
+    const defaultSolcVersion = "0.5.12";
     this.events = events;
     this.parser = parser;
     this.version = version ? version : defaultSolcVersion;
@@ -19,13 +18,6 @@
     if (docker) this.strategyOptions.docker = compilerRoots;
     if (compilerRoots) this.strategyOptions.compilerRoots = compilerRoots;
     if (events) this.strategyOptions.events = events;
-=======
-  constructor(_config) {
-    _config = _config || {};
-    const defaultConfig = { version: "0.5.12" };
-    this.config = Object.assign({}, defaultConfig, _config);
-    this.strategyOptions = { version: this.config.version };
->>>>>>> c433e1bd
   }
 
   badInputError(userSpecification) {
