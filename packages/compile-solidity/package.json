{
  "name": "@truffle/compile-solidity",
  "description": "Compiler helper and artifact manager for Solidity files",
<<<<<<< HEAD
  "version": "4.2.11-next.1",
  "main": "index.js",
  "dependencies": {
    "@truffle/config": "^1.2.5-next.1",
    "@truffle/contract-sources": "^0.1.7-next.1",
    "@truffle/error": "^0.0.8-next.1",
    "@truffle/expect": "^0.0.13-next.1",
=======
  "version": "4.2.11",
  "main": "index.js",
  "dependencies": {
    "@truffle/config": "^1.2.5",
    "@truffle/contract-sources": "^0.1.6",
    "@truffle/error": "^0.0.7",
    "@truffle/expect": "^0.0.12",
>>>>>>> aba80c7b
    "colors": "^1.1.2",
    "debug": "^4.1.0",
    "fs-extra": "^8.0.1",
    "ora": "^3.0.0",
    "original-require": "^1.0.1",
    "request": "^2.85.0",
    "request-promise": "^4.2.2",
    "require-from-string": "^2.0.2",
    "semver": "^5.6.0",
    "solc": "^0.5.0"
  },
  "devDependencies": {
<<<<<<< HEAD
    "@truffle/resolver": "^5.0.20-next.1",
=======
    "@truffle/resolver": "^5.0.20",
>>>>>>> aba80c7b
    "babel-core": "^6.26.0",
    "babel-polyfill": "^6.26.0",
    "babel-preset-env": "^1.6.1",
    "mocha": "5.2.0",
    "sinon": "^7.2.2",
    "tmp": "0.0.33"
  },
  "babel": {
    "presets": [
      "env"
    ]
  },
  "scripts": {
    "test": "./scripts/test.sh"
  },
  "repository": "https://github.com/trufflesuite/truffle/tree/master/packages/compile-solidity",
  "keywords": [
    "ethereum",
    "truffle",
    "compile",
    "solidity"
  ],
  "author": "Tim Coulter <tim@trufflesuite.com>",
  "license": "MIT",
  "bugs": {
    "url": "https://github.com/trufflesuite/truffle/issues"
  },
  "homepage": "https://github.com/trufflesuite/compile-solidity#readme",
  "publishConfig": {
    "access": "public"
  }
}<|MERGE_RESOLUTION|>--- conflicted
+++ resolved
@@ -1,23 +1,13 @@
 {
   "name": "@truffle/compile-solidity",
   "description": "Compiler helper and artifact manager for Solidity files",
-<<<<<<< HEAD
-  "version": "4.2.11-next.1",
-  "main": "index.js",
-  "dependencies": {
-    "@truffle/config": "^1.2.5-next.1",
-    "@truffle/contract-sources": "^0.1.7-next.1",
-    "@truffle/error": "^0.0.8-next.1",
-    "@truffle/expect": "^0.0.13-next.1",
-=======
   "version": "4.2.11",
   "main": "index.js",
   "dependencies": {
     "@truffle/config": "^1.2.5",
-    "@truffle/contract-sources": "^0.1.6",
-    "@truffle/error": "^0.0.7",
-    "@truffle/expect": "^0.0.12",
->>>>>>> aba80c7b
+    "@truffle/contract-sources": "^0.1.7-next.1",
+    "@truffle/error": "^0.0.8-next.1",
+    "@truffle/expect": "^0.0.13-next.1",
     "colors": "^1.1.2",
     "debug": "^4.1.0",
     "fs-extra": "^8.0.1",
@@ -30,11 +20,7 @@
     "solc": "^0.5.0"
   },
   "devDependencies": {
-<<<<<<< HEAD
-    "@truffle/resolver": "^5.0.20-next.1",
-=======
     "@truffle/resolver": "^5.0.20",
->>>>>>> aba80c7b
     "babel-core": "^6.26.0",
     "babel-polyfill": "^6.26.0",
     "babel-preset-env": "^1.6.1",
