--- conflicted
+++ resolved
@@ -36,23 +36,9 @@
     "babel-core": "^6.26.0",
     "babel-polyfill": "^6.26.0",
     "babel-preset-env": "^1.6.1",
-<<<<<<< HEAD
-    "mocha": "5.2.0",
-    "sinon": "^7.2.2",
-    "tmp": "0.0.33"
-  },
-  "babel": {
-    "presets": [
-      "env"
-    ]
-  },
-  "scripts": {
-    "test": "bash ./scripts/test.sh"
-=======
     "mocha": "8.1.2",
     "sinon": "9.0.2",
     "tmp": "0.2.1"
->>>>>>> 27b5eaae
   },
   "keywords": [
     "compile",
