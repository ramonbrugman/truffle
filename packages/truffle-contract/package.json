{
  "name": "truffle-contract",
  "description": "A better contract abstraction for Ethereum (formerly EtherPudding)",
  "license": "MIT",
  "author": "Tim Coulter <tim.coulter@consensys.net>",
  "homepage": "https://github.com/trufflesuite/truffle/tree/master/packages/truffle-contract#readme",
  "repository": "https://github.com/trufflesuite/truffle/tree/master/packages/truffle-contract",
  "bugs": {
    "url": "https://github.com/trufflesuite/truffle/issues"
  },
  "version": "4.0.30",
  "main": "index.js",
  "scripts": {
    "compile": "mkdir -p dist && browserify ./index.js -o ./dist/truffle-contract.js && uglifyjs ./dist/truffle-contract.js -o ./dist/truffle-contract.min.js",
    "prepare": "yarn compile",
    "publish:next": "node ../truffle/scripts/prereleaseVersion.js next next",
    "test": "./scripts/test.sh",
    "test:debug": "$(yarn bin)/mocha --inspect-brk",
    "test:trace": "$(yarn bin)/mocha --trace-warnings"
  },
  "dependencies": {
    "bignumber.js": "^7.2.1",
    "ethers": "^4.0.0-beta.1",
<<<<<<< HEAD
    "@truffle/blockchain-utils": "^0.0.10",
    "@truffle/contract-schema": "^3.0.13",
    "truffle-error": "^0.0.5",
=======
    "truffle-blockchain-utils": "^0.0.10",
    "truffle-contract-schema": "^3.0.13",
    "@truffle/error": "^0.0.5",
>>>>>>> 4945973b
    "truffle-interface-adapter": "^0.2.4",
    "web3": "1.2.1",
    "web3-core-promievent": "1.2.1",
    "web3-eth-abi": "1.2.1",
    "web3-utils": "1.2.1"
  },
  "devDependencies": {
    "async": "2.6.1",
    "browserify": "^14.0.0",
    "chai": "4.2.0",
    "debug": "^4.1.0",
    "ganache-core": "2.7.0",
    "mocha": "5.2.0",
    "temp": "^0.8.3",
    "truffle-compile": "^4.2.2",
    "uglify-es": "^3.3.9"
  },
  "keywords": [
    "abstraction",
    "contract",
    "ethereum",
    "truffle"
  ],
  "publishConfig": {
    "access": "public"
  },
  "gitHead": "b207efb3c1409746537293b3e0fc27350029188e"
}<|MERGE_RESOLUTION|>--- conflicted
+++ resolved
@@ -21,15 +21,9 @@
   "dependencies": {
     "bignumber.js": "^7.2.1",
     "ethers": "^4.0.0-beta.1",
-<<<<<<< HEAD
     "@truffle/blockchain-utils": "^0.0.10",
     "@truffle/contract-schema": "^3.0.13",
-    "truffle-error": "^0.0.5",
-=======
-    "truffle-blockchain-utils": "^0.0.10",
-    "truffle-contract-schema": "^3.0.13",
     "@truffle/error": "^0.0.5",
->>>>>>> 4945973b
     "truffle-interface-adapter": "^0.2.4",
     "web3": "1.2.1",
     "web3-core-promievent": "1.2.1",
