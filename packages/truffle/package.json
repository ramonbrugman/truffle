{
  "name": "truffle",
  "description": "Truffle - Simple development framework for Ethereum",
  "author": "consensys.net",
  "homepage": "https://github.com/trufflesuite/truffle/",
  "repository": "https://github.com/trufflesuite/truffle/tree/master/packages/truffle",
  "bugs": {
    "url": "https://github.com/trufflesuite/truffle/issues"
  },
<<<<<<< HEAD
  "version": "5.2.0-tezos.3",
=======
  "version": "5.1.20",
>>>>>>> a4ab24fe
  "main": "./build/library.bundled.js",
  "bin": {
    "truffle": "./build/cli.bundled.js"
  },
  "scripts": {
    "analyze": "./scripts/analyze.sh",
    "build": "yarn build-cli",
    "build-cli": "webpack --config ./cli.webpack.config.js",
    "postinstall": "node ./scripts/postinstall.js",
    "prepare": "yarn build",
    "publish:byoc": "node ./scripts/prereleaseVersion.js byoc-safe byoc",
    "publish:external-compiler": "node ./scripts/prereleaseVersion.js external-compiler external-compiler",
    "publish:next": "node ./scripts/prereleaseVersion.js next next",
    "publish:user-level-mnemonic": "node ./scripts/prereleaseVersion.js user-level-mnemonic user-level-mnemonic",
    "test": "./scripts/test.sh",
    "test:raw": "NO_BUILD=true mocha"
  },
  "dependencies": {
    "app-module-path": "^2.2.0",
    "mocha": "5.2.0",
    "original-require": "1.0.1"
  },
  "devDependencies": {
<<<<<<< HEAD
    "@truffle/box": "^1.1.0-tezos.0",
    "@truffle/contract": "^4.2.0-tezos.2",
    "@truffle/core": "^5.2.0-tezos.3",
    "@truffle/debugger": "^6.2.0-tezos.2",
    "@truffle/interface-adapter": "^0.5.0-tezos.2",
=======
    "@truffle/box": "^1.0.59",
    "@truffle/contract": "^4.1.15",
    "@truffle/core": "^5.1.20",
    "@truffle/debugger": "^7.0.4",
    "@truffle/interface-adapter": "^0.4.6",
>>>>>>> a4ab24fe
    "clean-webpack-plugin": "^0.1.16",
    "copy-webpack-plugin": "^4.0.1",
    "eslint": "^5.7.0",
    "fs-extra": "^8.1.0",
    "ganache-core": "2.10.2",
    "glob": "^7.1.2",
    "husky": "^1.1.2",
    "js-scrypt": "^0.2.0",
    "meta-npm": "^0.0.22",
    "meta-pkgs": "^0.2.0",
    "nyc": "^13.0.1",
    "prepend-file": "^1.3.1",
    "semver": "^5.6.0",
    "shebang-loader": "0.0.1",
    "stream-buffers": "^3.0.1",
    "tmp": "0.0.33",
    "web3": "1.2.1",
    "webpack": "^3.12.0",
    "webpack-bundle-analyzer": "^3.0.3",
    "yargs": "^8.0.2"
  },
  "publishConfig": {
    "access": "public"
  },
  "authors": [
    {
      "name": "Tim Coulter",
      "email": "tim@timothyjcoulter.com",
      "url": "https://github.com/tcoulter"
    }
  ],
  "namespace": "consensys"
}<|MERGE_RESOLUTION|>--- conflicted
+++ resolved
@@ -7,11 +7,7 @@
   "bugs": {
     "url": "https://github.com/trufflesuite/truffle/issues"
   },
-<<<<<<< HEAD
   "version": "5.2.0-tezos.3",
-=======
-  "version": "5.1.20",
->>>>>>> a4ab24fe
   "main": "./build/library.bundled.js",
   "bin": {
     "truffle": "./build/cli.bundled.js"
@@ -35,19 +31,11 @@
     "original-require": "1.0.1"
   },
   "devDependencies": {
-<<<<<<< HEAD
     "@truffle/box": "^1.1.0-tezos.0",
     "@truffle/contract": "^4.2.0-tezos.2",
     "@truffle/core": "^5.2.0-tezos.3",
-    "@truffle/debugger": "^6.2.0-tezos.2",
+    "@truffle/debugger": "^7.0.4",
     "@truffle/interface-adapter": "^0.5.0-tezos.2",
-=======
-    "@truffle/box": "^1.0.59",
-    "@truffle/contract": "^4.1.15",
-    "@truffle/core": "^5.1.20",
-    "@truffle/debugger": "^7.0.4",
-    "@truffle/interface-adapter": "^0.4.6",
->>>>>>> a4ab24fe
     "clean-webpack-plugin": "^0.1.16",
     "copy-webpack-plugin": "^4.0.1",
     "eslint": "^5.7.0",
