{
  "name": "truffle",
  "description": "Truffle - Simple development framework for Ethereum",
  "author": "consensys.net",
  "homepage": "https://github.com/trufflesuite/truffle/",
  "repository": "https://github.com/trufflesuite/truffle/tree/master/packages/truffle",
  "bugs": {
    "url": "https://github.com/trufflesuite/truffle/issues"
  },
  "version": "5.0.34",
  "main": "./build/library.bundled.js",
  "bin": {
    "truffle": "./build/cli.bundled.js"
  },
  "scripts": {
    "analyze": "./scripts/analyze.sh",
    "build": "yarn build-cli",
    "build-cli": "webpack --config ./cli.webpack.config.js",
    "postinstall": "node ./scripts/postinstall.js",
    "prepare": "yarn build",
    "publish:byoc": "node ./scripts/prereleaseVersion.js byoc-safe byoc",
    "publish:external-compiler": "node ./scripts/prereleaseVersion.js external-compiler external-compiler",
    "publish:next": "node ./scripts/prereleaseVersion.js next next",
    "publish:user-level-mnemonic": "node ./scripts/prereleaseVersion.js user-level-mnemonic user-level-mnemonic",
    "test": "./scripts/test.sh",
    "test:raw": "NO_BUILD=true mocha"
  },
  "dependencies": {
    "app-module-path": "^2.2.0",
    "mocha": "5.2.0",
    "original-require": "1.0.1"
  },
  "devDependencies": {
    "@truffle/box": "^1.0.36",
    "clean-webpack-plugin": "^0.1.16",
    "copy-webpack-plugin": "^4.0.1",
    "eslint": "^5.7.0",
    "fs-extra": "6.0.1",
    "ganache-core": "2.7.0",
    "glob": "^7.1.2",
    "husky": "^1.1.2",
    "imports-loader": "^0.8.0",
    "js-scrypt": "^0.2.0",
    "meta-npm": "^0.0.22",
    "meta-pkgs": "^0.2.0",
    "nyc": "^13.0.1",
    "prepend-file": "^1.3.1",
    "semver": "^5.6.0",
    "shebang-loader": "0.0.1",
    "stream-buffers": "^3.0.1",
    "tmp": "0.0.33",
    "@truffle/box": "^1.0.35",
    "@truffle/debugger": "^5.0.26",
<<<<<<< HEAD
    "truffle-contract": "^4.0.31",
    "@truffle/core": "^5.0.34",
=======
    "@truffle/contract": "^4.0.31",
    "truffle-core": "^5.0.34",
>>>>>>> 5e3dd1d7
    "web3": "1.2.1",
    "webpack": "^2.5.1",
    "webpack-bundle-analyzer": "^3.0.3",
    "yargs": "^8.0.2"
  },
  "publishConfig": {
    "access": "public"
  },
  "authors": [
    {
      "name": "Tim Coulter",
      "email": "tim@timothyjcoulter.com",
      "url": "https://github.com/tcoulter"
    }
  ],
  "gitHead": "2b5dd3fe3079aad66c1e74d0477c30e228cfae2c",
  "namespace": "consensys"
}<|MERGE_RESOLUTION|>--- conflicted
+++ resolved
@@ -51,13 +51,8 @@
     "tmp": "0.0.33",
     "@truffle/box": "^1.0.35",
     "@truffle/debugger": "^5.0.26",
-<<<<<<< HEAD
-    "truffle-contract": "^4.0.31",
     "@truffle/core": "^5.0.34",
-=======
     "@truffle/contract": "^4.0.31",
-    "truffle-core": "^5.0.34",
->>>>>>> 5e3dd1d7
     "web3": "1.2.1",
     "webpack": "^2.5.1",
     "webpack-bundle-analyzer": "^3.0.3",
