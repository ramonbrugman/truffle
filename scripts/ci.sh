#!/usr/bin/env bash

# Exit script as soon as a command fails.
set -o errexit

run_geth() {
  docker run \
    -v /$PWD/scripts:/scripts \
    -d \
    -p 8545:8545 \
    -p 8546:8546 \
    -p 30303:30303 \
    ethereum/client-go:latest \
    --rpc \
    --rpcaddr '0.0.0.0' \
    --rpcport 8545 \
    --rpccorsdomain '*' \
    --ws \
    --wsaddr '0.0.0.0' \
    --wsorigins '*' \
    --nodiscover \
    --dev \
    --dev.period 0 \
    --targetgaslimit '7000000' \
    js ./scripts/geth-accounts.js \
    > /dev/null &
}

if [ "$INTEGRATION" = true ]; then

  sudo apt-get install -y jq
  lerna run --scope truffle test --stream

elif [ "$GETH" = true ]; then

<<<<<<< HEAD
=======
  sudo apt-get install -y jq
>>>>>>> c296dcf9
  docker pull ethereum/client-go:latest
  run_geth
  lerna run --scope truffle test --stream -- --exit
  lerna run --scope truffle-contract test --stream -- --exit

elif [ "$PACKAGES" = true ]; then

  docker pull ethereum/solc:0.4.22
  sudo apt-get install -y snapd
  export PATH=$PATH:/snap/bin
  sudo snap install vyper --beta --devmode
  lerna run --scope truffle-* test --stream --concurrency=1

elif [ "$COVERAGE" = true ]; then

  docker pull ethereum/solc:0.4.22
  sudo apt-get install -y jq snapd
  export PATH=$PATH:/snap/bin
  sudo snap install vyper --beta --devmode
  cd packages/truffle-debugger && npm run test:coverage && \
  cd ../../ && nyc lerna run --ignore truffle-debugger test && \
  cat ./packages/truffle-debugger/coverage/lcov.info >> ./coverage/lcov.info && \
  cat ./coverage/lcov.info | ./node_modules/coveralls/bin/coveralls.js

fi<|MERGE_RESOLUTION|>--- conflicted
+++ resolved
@@ -33,10 +33,7 @@
 
 elif [ "$GETH" = true ]; then
 
-<<<<<<< HEAD
-=======
   sudo apt-get install -y jq
->>>>>>> c296dcf9
   docker pull ethereum/client-go:latest
   run_geth
   lerna run --scope truffle test --stream -- --exit
